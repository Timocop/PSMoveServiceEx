﻿//
// driver_psmoveservice.cpp : Defines the client and server interfaces used by the SteamVR runtime.
//

//==================================================================================================
// Includes
//==================================================================================================
#include "driver_psmoveservice.h"

#include "ProtocolVersion.h"

#include <algorithm>
#include <sstream>
#include <string>

#include <assert.h>

#define _USE_MATH_DEFINES
#include <math.h>

#if defined( _WIN32 )
#include <windows.h>
#else
#include <unistd.h>
#endif

//==================================================================================================
// Macros
//==================================================================================================

#if defined(_WIN32)
#define HMD_DLL_EXPORT extern "C" __declspec( dllexport )
#define HMD_DLL_IMPORT extern "C" __declspec( dllimport )
#elif defined(GNUC) || defined(COMPILER_GCC) || defined(__GNUC__)
#define HMD_DLL_EXPORT extern "C" __attribute__((visibility("default")))
#define HMD_DLL_IMPORT extern "C" 
#else
#error "Unsupported Platform."
#endif

#if _MSC_VER
#define strcasecmp(a, b) stricmp(a,b)
#pragma warning (disable: 4996) // 'This function or variable may be unsafe': snprintf
#define snprintf _snprintf
#endif

#define LOG_TOUCHPAD_EMULATION 0
#define LOG_REALIGN_TO_HMD 1

//==================================================================================================
// Constants
//==================================================================================================
static const float k_fScalePSMoveAPIToMeters = 0.01f;  // psmove driver in cm
static const float k_fRadiansToDegrees = 180.f / 3.14159265f;

static const int k_touchpadTouchMapping = (vr::EVRButtonId)31;
static const float k_defaultThumbstickDeadZoneRadius = 0.1f;

static const char *k_PSButtonNames[CPSMoveControllerLatest::k_EPSButtonID_Count] = {
    "ps",
    "left",
    "up",
    "down",
    "right",
    "move",
    "trackpad",
    "trigger",
    "triangle",
    "square",
    "circle",
    "cross",
    "select",
    "share",
    "start",
    "options",
    "l1",
    "l2",
    "l3",
    "r1",
    "r2",
    "r3"
};

static const int k_max_vr_buttons = 37;
static const char *k_VRButtonNames[k_max_vr_buttons] = {
    "system",               // k_EButton_System
    "application_menu",     // k_EButton_ApplicationMenu
    "grip",                 // k_EButton_Grip
    "dpad_left",            // k_EButton_DPad_Left
    "dpad_up",              // k_EButton_DPad_Up
    "dpad_right",           // k_EButton_DPad_Right
    "dpad_down",            // k_EButton_DPad_Down
    "a",                    // k_EButton_A
    "button_8",              // (vr::EVRButtonId)8
    "button_9",              // (vr::EVRButtonId)9
    "button_10",              // (vr::EVRButtonId)10
    "button_11",              // (vr::EVRButtonId)11
    "button_12",              // (vr::EVRButtonId)12
    "button_13",              // (vr::EVRButtonId)13
    "button_14",              // (vr::EVRButtonId)14
    "button_15",              // (vr::EVRButtonId)15
    "button_16",              // (vr::EVRButtonId)16
    "button_17",              // (vr::EVRButtonId)17
    "button_18",              // (vr::EVRButtonId)18
    "button_19",              // (vr::EVRButtonId)19
    "button_20",              // (vr::EVRButtonId)20
    "button_21",              // (vr::EVRButtonId)21
    "button_22",              // (vr::EVRButtonId)22
    "button_23",              // (vr::EVRButtonId)23
    "button_24",              // (vr::EVRButtonId)24
    "button_25",              // (vr::EVRButtonId)25
    "button_26",              // (vr::EVRButtonId)26
    "button_27",              // (vr::EVRButtonId)27
    "button_28",              // (vr::EVRButtonId)28
    "button_29",              // (vr::EVRButtonId)29
    "button_30",              // (vr::EVRButtonId)30
    "touchpad_touched",       // (vr::EVRButtonId)31 used to map to touchpad touched state in vr
    "touchpad",               // k_EButton_Axis0, k_EButton_SteamVR_Touchpad
    "trigger",                // k_EButton_Axis1, k_EButton_SteamVR_Trigger
    "axis_2",                 // k_EButton_Axis2
    "axis_3",                 // k_EButton_Axis3
    "axis_4",                 // k_EButton_Axis4
};

static const int k_max_vr_touchpad_directions = CPSMoveControllerLatest::k_EVRTouchpadDirection_Count;
static const char *k_VRTouchpadDirectionNames[k_max_vr_touchpad_directions] = {
	"none",
	"touchpad_left",
	"touchpad_up",
	"touchpad_right",
	"touchpad_down",
};

//==================================================================================================
// Globals
//==================================================================================================

CServerDriver_PSMoveService g_ServerTrackedDeviceProvider;
CClientDriver_PSMoveService g_ClientTrackedDeviceProvider;

//==================================================================================================
// Logging helpers
//==================================================================================================

static vr::IDriverLog * s_pLogFile = NULL;

static bool InitDriverLog( vr::IDriverLog *pDriverLog )
{
    if ( s_pLogFile )
        return false;
    s_pLogFile = pDriverLog;
    return s_pLogFile != NULL;
}

static void CleanupDriverLog()
{
    s_pLogFile = NULL;
}

static void DriverLogVarArgs( const char *pMsgFormat, va_list args )
{
    char buf[1024];
#if defined( WIN32 )
    vsprintf_s( buf, pMsgFormat, args );
#else
    vsnprintf( buf, sizeof( buf ), pMsgFormat, args );
#endif

    if ( s_pLogFile )
        s_pLogFile->Log( buf );
}

/** Provides printf-style debug logging via the vr::IDriverLog interface provided by SteamVR
* during initialization.  Client logging ends up in vrclient_appname.txt and server logging
* ends up in vrserver.txt.
*/
static void DriverLog( const char *pMsgFormat, ... )
{
    va_list args;
    va_start( args, pMsgFormat );

    DriverLogVarArgs( pMsgFormat, args );

    va_end( args );
}


static std::string PSMVector3fToString( const PSMVector3f& position )
{
	std::ostringstream stringBuilder;
	stringBuilder << "(" << position.x << ", " << position.y << ", " << position.z << ")";
	return stringBuilder.str();
}


static std::string PSMQuatfToString(const PSMQuatf& rotation)
{
	std::ostringstream stringBuilder;
	stringBuilder << "(" << rotation.w << ", " << rotation.x << ", " << rotation.y << ", " << rotation.z << ")";
	return stringBuilder.str();
}


static std::string PSMPosefToString(const PSMPosef& pose)
{
	std::ostringstream stringBuilder;
	stringBuilder << "[Pos: " << PSMVector3fToString(pose.Position) << ", Rot:" << PSMQuatfToString(pose.Orientation) << "]";
	return stringBuilder.str();
}


//==================================================================================================
// Math Helpers
//==================================================================================================
// From: http://www.euclideanspace.com/maths/geometry/rotations/conversions/matrixToQuaternion/
static PSMQuatf openvrMatrixExtractPSMQuatf(const vr::HmdMatrix34_t &openVRTransform)
{
	PSMQuatf q;

	const float(&a)[3][4] = openVRTransform.m;
	const float trace = a[0][0] + a[1][1] + a[2][2];

	if (trace > 0)
	{
		const float s = 0.5f / sqrtf(trace + 1.0f);

		q.w = 0.25f / s;
		q.x = (a[2][1] - a[1][2]) * s;
		q.y = (a[0][2] - a[2][0]) * s;
		q.z = (a[1][0] - a[0][1]) * s;
	}
	else
	{
		if (a[0][0] > a[1][1] && a[0][0] > a[2][2])
		{
			const float s = 2.0f * sqrtf(1.0f + a[0][0] - a[1][1] - a[2][2]);

			q.w = (a[2][1] - a[1][2]) / s;
			q.x = 0.25f * s;
			q.y = (a[0][1] + a[1][0]) / s;
			q.z = (a[0][2] + a[2][0]) / s;
		}
		else if (a[1][1] > a[2][2])
		{
			const float s = 2.0f * sqrtf(1.0f + a[1][1] - a[0][0] - a[2][2]);

			q.w = (a[0][2] - a[2][0]) / s;
			q.x = (a[0][1] + a[1][0]) / s;
			q.y = 0.25f * s;
			q.z = (a[1][2] + a[2][1]) / s;
		}
		else
		{
			const float s = 2.0f * sqrtf(1.0f + a[2][2] - a[0][0] - a[1][1]);

			q.w = (a[1][0] - a[0][1]) / s;
			q.x = (a[0][2] + a[2][0]) / s;
			q.y = (a[1][2] + a[2][1]) / s;
			q.z = 0.25f * s;
		}
	}

	return q;
}

static PSMVector3f openvrMatrixExtractPSMVector3f(const vr::HmdMatrix34_t &openVRTransform)
{
	const float(&a)[3][4] = openVRTransform.m;
	PSMVector3f pos= {a[0][3], a[1][3], a[2][3]};

	return pos;
}

static PSMPosef openvrMatrixExtractPSMPosef(const vr::HmdMatrix34_t &openVRTransform)
{
	PSMPosef pose;
	pose.Orientation = openvrMatrixExtractPSMQuatf(openVRTransform);
	pose.Position = openvrMatrixExtractPSMVector3f(openVRTransform);

	return pose;
}

//==================================================================================================
// Server Provider
//==================================================================================================

CServerDriver_PSMoveService::CServerDriver_PSMoveService()
    : m_bLaunchedPSMoveMonitor(false)
	, m_bInitialized(false)
{
	m_strPSMoveServiceAddress= PSMOVESERVICE_DEFAULT_ADDRESS;
	m_strServerPort= PSMOVESERVICE_DEFAULT_PORT;
}

CServerDriver_PSMoveService::~CServerDriver_PSMoveService()
{
	// 10/10/2015 benj:  vrserver is exiting without calling Cleanup() to balance Init()
	// causing std::thread to call std::terminate
	Cleanup();
}

vr::EVRInitError CServerDriver_PSMoveService::Init(
    vr::IDriverLog * pDriverLog, 
    vr::IServerDriverHost * pDriverHost, 
    const char * pchUserDriverConfigDir, 
    const char * pchDriverInstallDir )
{
    vr::EVRInitError initError = vr::VRInitError_None;

	InitDriverLog(pDriverLog);
	m_pDriverHost = pDriverHost;
	m_strDriverInstallDir = pchDriverInstallDir;

	DriverLog("CServerDriver_PSMoveService::Init - called.\n");

	if (!m_bInitialized)
	{
		vr::IVRSettings *pSettings = pDriverHost->GetSettings(vr::IVRSettings_Version);
		if (pSettings != NULL) 
		{
			char buf[256];
			vr::EVRSettingsError fetchError;

			pSettings->GetString("psmove_settings", "psmove_filter_hmd_serial", buf, sizeof(buf), &fetchError);
			if (fetchError == vr::VRSettingsError_None)
			{
				m_strPSMoveHMDSerialNo = buf;
				std::transform(m_strPSMoveHMDSerialNo.begin(), m_strPSMoveHMDSerialNo.end(), m_strPSMoveHMDSerialNo.begin(), ::toupper);
			}

			pSettings->GetString("psmoveservice", "server_address", buf, sizeof(buf), &fetchError);
			if (fetchError == vr::VRSettingsError_None)
			{
				m_strPSMoveServiceAddress= buf;
				DriverLog("CServerDriver_PSMoveService::Init - Overridden Server Address: %s.\n", m_strPSMoveServiceAddress.c_str());
			}
			else
			{
				DriverLog("CServerDriver_PSMoveService::Init - Using Default Server Address: %s.\n", m_strPSMoveServiceAddress.c_str());
			}

			pSettings->GetString("psmoveservice", "server_port", buf, sizeof(buf), &fetchError);
			if (fetchError == vr::VRSettingsError_None)
			{
				m_strServerPort= buf;
				DriverLog("CServerDriver_PSMoveService::Init - Overridden Server Port: %s.\n", m_strServerPort.c_str());
			}
			else
			{
				DriverLog("CServerDriver_PSMoveService::Init - Using Default Server Port: %s.\n", m_strServerPort.c_str());
			}
		}
		else
		{
			DriverLog("CServerDriver_PSMoveService::Init - NULL settings!.\n");
		}

		DriverLog("CServerDriver_PSMoveService::Init - Initializing.\n");

		// By default, assume the psmove and openvr tracking spaces are the same
		m_worldFromDriverPose= *k_psm_pose_identity;

		// Note that reconnection is a non-blocking async request.
		// Returning true means we we're able to start trying to connect,
		// not that we are successfully connected yet.
		if (!ReconnectToPSMoveService())
		{
			initError = vr::VRInitError_Driver_Failed;
		}

		m_bInitialized = true;
	}
	else
	{
		DriverLog("CServerDriver_PSMoveService::Init - Already Initialized. Ignoring.\n");
	}

    return initError;
}

bool CServerDriver_PSMoveService::ReconnectToPSMoveService()
{
	DriverLog("CServerDriver_PSMoveService::ReconnectToPSMoveService - called.\n");

    if (PSM_GetIsInitialized())
    {
		DriverLog("CServerDriver_PSMoveService::ReconnectToPSMoveService - Existing PSMoveService connection active. Shutting down...\n");
        PSM_Shutdown();
		DriverLog("CServerDriver_PSMoveService::ReconnectToPSMoveService - Existing PSMoveService connection stopped.\n");
    }
	else
	{
		DriverLog("CServerDriver_PSMoveService::ReconnectToPSMoveService - Existing PSMoveService connection NOT active.\n");
	}

	DriverLog("CServerDriver_PSMoveService::ReconnectToPSMoveService - Starting PSMoveService connection...\n");
    bool bSuccess= PSM_InitializeAsync(m_strPSMoveServiceAddress.c_str(), m_strServerPort.c_str()) != PSMResult_Error;

	if (bSuccess)
	{
		DriverLog("CServerDriver_PSMoveService::ReconnectToPSMoveService - Successfully requested connection\n");
	}
	else
	{
		DriverLog("CServerDriver_PSMoveService::ReconnectToPSMoveService - Failed to request connection!\n");
	}

	return bSuccess;
}

void CServerDriver_PSMoveService::Cleanup()
{
	if (m_bInitialized)
	{
		DriverLog("CServerDriver_PSMoveService::Cleanup - Shutting down connection...\n");
		PSM_Shutdown();
		DriverLog("CServerDriver_PSMoveService::Cleanup - Shutdown complete\n");

		m_bInitialized = false;
	}
}

const char * const *CServerDriver_PSMoveService::GetInterfaceVersions()
{
    return vr::k_InterfaceVersions;
}

uint32_t CServerDriver_PSMoveService::GetTrackedDeviceCount()
{
    return static_cast<uint32_t>(m_vecTrackedDevices.size());
}

vr::ITrackedDeviceServerDriver * CServerDriver_PSMoveService::GetTrackedDeviceDriver( 
    uint32_t unWhich)
{
    if (unWhich < m_vecTrackedDevices.size())
    {
        return m_vecTrackedDevices[unWhich];
    }

    return nullptr;
}

vr::ITrackedDeviceServerDriver * CServerDriver_PSMoveService::FindTrackedDeviceDriver(
    const char * pchId)
{
    for (auto it = m_vecTrackedDevices.begin(); it != m_vecTrackedDevices.end(); ++it)
    {
        if ( 0 == strcmp( ( *it )->GetSteamVRIdentifier(), pchId ) )
        {
            return *it;
        }
    }

    return nullptr;
}

void CServerDriver_PSMoveService::RunFrame()
{
    // Update any controllers that are currently listening
    PSM_UpdateNoPollMessages();

    // Poll events queued up by the call to PSM_UpdateNoPollMessages()
    PSMMessage mesg;
    while (PSM_PollNextMessage(&mesg, sizeof(PSMMessage)) == PSMResult_Success)
    {
        switch (mesg.payload_type)
        {
        case PSMMessage::_messagePayloadType_Response:
            HandleClientPSMoveResponse(&mesg);
            break;
        case PSMMessage::_messagePayloadType_Event:
            HandleClientPSMoveEvent(&mesg);
            break;
        }
    }

    // Update all active tracked devices
    for (auto it = m_vecTrackedDevices.begin(); it != m_vecTrackedDevices.end(); ++it)
    {
        CPSMoveTrackedDeviceLatest *pTrackedDevice = *it;

        switch (pTrackedDevice->GetTrackedDeviceClass())
        {
        case vr::TrackedDeviceClass_Controller:
            {
                CPSMoveControllerLatest *pController = static_cast<CPSMoveControllerLatest *>(pTrackedDevice);

                pController->Update();
            } break;
        case vr::TrackedDeviceClass_TrackingReference:
            {
                CPSMoveTrackerLatest *pTracker = static_cast<CPSMoveTrackerLatest *>(pTrackedDevice);

                pTracker->Update();
            } break;
        default:
            assert(0 && "unreachable");
        }
    }
}

bool CServerDriver_PSMoveService::ShouldBlockStandbyMode()
{
    return false;
}

void CServerDriver_PSMoveService::EnterStandby()
{
}

void CServerDriver_PSMoveService::LeaveStandby()
{
}

// -- Event Handling -----
void CServerDriver_PSMoveService::HandleClientPSMoveEvent(
    const PSMMessage *message)
{
    switch (message->event_data.event_type)
    {
    // Client Events
    case PSMEventMessage::PSMEvent_connectedToService:
        HandleConnectedToPSMoveService();
        break;
    case PSMEventMessage::PSMEvent_failedToConnectToService:
        HandleFailedToConnectToPSMoveService();
        break;
    case PSMEventMessage::PSMEvent_disconnectedFromService:
        HandleDisconnectedFromPSMoveService();
        break;

    // Service Events
    case PSMEventMessage::PSMEvent_opaqueServiceEvent: 
        // We don't care about any opaque service events
        break;
    case PSMEventMessage::PSMEvent_controllerListUpdated:
        HandleControllerListChanged();
        break;
    case PSMEventMessage::PSMEvent_trackerListUpdated:
        HandleTrackerListChanged();
        break;
    case PSMEventMessage::PSMEvent_hmdListUpdated:
        // don't care
        break;
    //###HipsterSloth $TODO - Need a notification for when a tracker pose changes
    }
}

void CServerDriver_PSMoveService::HandleConnectedToPSMoveService()
{
	DriverLog("CServerDriver_PSMoveService::HandleConnectedToPSMoveService - Request controller and tracker lists\n");

	PSMRequestID request_id;
	PSM_GetServiceVersionStringAsync(&request_id);
	PSM_RegisterCallback(request_id, CServerDriver_PSMoveService::HandleServiceVersionResponse, this);
}

void CServerDriver_PSMoveService::HandleServiceVersionResponse(
	const PSMResponseMessage *response,
    void *userdata)
{
    PSMResult ResultCode = response->result_code;
    PSMResponseHandle response_handle = response->opaque_response_handle;
    CServerDriver_PSMoveService *thisPtr = static_cast<CServerDriver_PSMoveService *>(userdata);

    switch (ResultCode)
    {
    case PSMResult::PSMResult_Success:
        {
			const std::string service_version= response->payload.service_version.version_string;
			const std::string local_version= PSM_GetClientVersionString();

			if (service_version == local_version)
			{
				DriverLog("CServerDriver_PSMoveService::HandleServiceVersionResponse - Received expected protocol version %s\n", service_version.c_str());

				// Ask the service for a list of connected controllers
				// Response handled in HandleControllerListReponse()
				PSM_GetControllerListAsync(nullptr);

				// Ask the service for a list of connected trackers
				// Response handled in HandleTrackerListReponse()
				PSM_GetTrackerListAsync(nullptr);
			}
			else
			{
				DriverLog("CServerDriver_PSMoveService::HandleServiceVersionResponse - Protocol mismatch! Expected %s, got %s. Please reinstall the PSMove Driver!\n",
						local_version.c_str(), service_version.c_str());
				thisPtr->Cleanup();
			}
        } break;
    case PSMResult::PSMResult_Error:
    case PSMResult::PSMResult_Canceled:
        {
			DriverLog("CServerDriver_PSMoveService::HandleServiceVersionResponse - Failed to get protocol version\n");
        } break;
    }
}


void CServerDriver_PSMoveService::HandleFailedToConnectToPSMoveService()
{
	DriverLog("CServerDriver_PSMoveService::HandleFailedToConnectToPSMoveService - Called\n");

    // Immediately attempt to reconnect to the service
    ReconnectToPSMoveService();
}

void CServerDriver_PSMoveService::HandleDisconnectedFromPSMoveService()
{
	DriverLog("CServerDriver_PSMoveService::HandleDisconnectedFromPSMoveService - Called\n");

    for (auto it = m_vecTrackedDevices.begin(); it != m_vecTrackedDevices.end(); ++it)
    {
        CPSMoveTrackedDeviceLatest *pDevice = *it;

        pDevice->Deactivate();
    }

    // Immediately attempt to reconnect to the service
    ReconnectToPSMoveService();
}

void CServerDriver_PSMoveService::HandleControllerListChanged()
{
	DriverLog("CServerDriver_PSMoveService::HandleControllerListChanged - Called\n");

    // Ask the service for a list of connected controllers
    // Response handled in HandleControllerListReponse()
    PSM_GetControllerListAsync(nullptr);
}

void CServerDriver_PSMoveService::HandleTrackerListChanged()
{
	DriverLog("CServerDriver_PSMoveService::HandleTrackerListChanged - Called\n");

    // Ask the service for a list of connected trackers
    // Response handled in HandleTrackerListReponse()
    PSM_GetTrackerListAsync(nullptr);
}

// -- Response Handling -----
void CServerDriver_PSMoveService::HandleClientPSMoveResponse(
    const PSMMessage *message)
{	
    switch (message->response_data.payload_type)
    {
    case PSMResponseMessage::_responsePayloadType_Empty:
        DriverLog("NotifyClientPSMoveResponse - request id %d returned result %s.\n",
            message->response_data.request_id, 
            (message->response_data.result_code == PSMResult::PSMResult_Success) ? "ok" : "error");
        break;
    case PSMResponseMessage::_responsePayloadType_ControllerList:
        DriverLog("NotifyClientPSMoveResponse - Controller Count = %d (request id %d).\n", 
            message->response_data.payload.controller_list.count, message->response_data.request_id);
        HandleControllerListReponse(&message->response_data.payload.controller_list, message->response_data.opaque_request_handle);
        break;
	case PSMResponseMessage::_responsePayloadType_TrackerList:
        DriverLog("NotifyClientPSMoveResponse - Tracker Count = %d (request id %d).\n",
            message->response_data.payload.tracker_list.count, message->response_data.request_id);
        HandleTrackerListReponse(&message->response_data.payload.tracker_list);
        break;
    default:
        DriverLog("NotifyClientPSMoveResponse - Unhandled response (request id %d).\n", message->response_data.request_id);
    }
}

void CServerDriver_PSMoveService::HandleControllerListReponse(
    const PSMControllerList *controller_list,
	const PSMResponseHandle response_handle)
{
	DriverLog("CServerDriver_PSMoveService::HandleControllerListReponse - Received %d controllers\n", controller_list->count);

	bool bAnyNaviControllers= false;
    for (int list_index = 0; list_index < controller_list->count; ++list_index)
    {
        int controller_id = controller_list->controller_id[list_index];
        PSMControllerType controller_type = controller_list->controller_type[list_index];
		std::string ControllerSerial(&controller_list->controller_serial[list_index]);

        switch (controller_type)
        {
        case PSMControllerType::PSMController_Move:
			DriverLog("CServerDriver_PSMoveService::HandleControllerListReponse - Allocate PSMove(%d)\n", controller_id);
            AllocateUniquePSMoveController(controller_id, ControllerSerial);
            break;
        case PSMControllerType::PSMController_Navi:
			// Take care of this is the second pass once all of the PSMove controllers have been setup
			bAnyNaviControllers= true;
            break;
        case PSMControllerType::PSMController_DualShock4:
			DriverLog("CServerDriver_PSMoveService::HandleControllerListReponse - Allocate PSDualShock4(%d)\n", controller_id);
            AllocateUniqueDualShock4Controller(controller_id, ControllerSerial);
            break;
        default:
            break;
        }
    }

	if (bAnyNaviControllers)
	{
		for (int list_index = 0; list_index < controller_list->count; ++list_index)
		{
			int controller_id = controller_list->controller_id[list_index];
			PSMControllerType controller_type = controller_list->controller_type[list_index];
			std::string ControllerSerial(&controller_list->controller_serial[list_index]);
			std::string ParentControllerSerial(&controller_list->parent_controller_serial[list_index]);

			if (controller_type == PSMControllerType::PSMController_Navi)
			{
				DriverLog("CServerDriver_PSMoveService::HandleControllerListReponse - Attach PSNavi(%d)\n", controller_id);
				AttachPSNaviToParentController(controller_id, ControllerSerial, ParentControllerSerial);
			}
		}
	}
}

void CServerDriver_PSMoveService::HandleTrackerListReponse(
    const PSMTrackerList *tracker_list)
{
	DriverLog("CServerDriver_PSMoveService::HandleTrackerListReponse - Received %d trackers\n", tracker_list->count);

    for (int list_index = 0; list_index < tracker_list->count; ++list_index)
    {
        const PSMClientTrackerInfo *trackerInfo = &tracker_list->trackers[list_index];

        AllocateUniquePSMoveTracker(trackerInfo);
    }
}

void CServerDriver_PSMoveService::SetHMDTrackingSpace(
    const PSMPosef &origin_pose)
{
	#if LOG_REALIGN_TO_HMD != 0
		DriverLog("Begin CServerDriver_PSMoveService::SetHMDTrackingSpace()\n");
	#endif

    m_worldFromDriverPose = origin_pose;

    // Tell all the devices that the relationship between the psmove and the OpenVR
    // tracking spaces changed
    for (auto it = m_vecTrackedDevices.begin(); it != m_vecTrackedDevices.end(); ++it)
    {
        CPSMoveTrackedDeviceLatest *pDevice = *it;

        pDevice->RefreshWorldFromDriverPose();
    }
}

static void GenerateControllerSteamVRIdentifier( char *p, int psize, int controller )
{
    snprintf(p, psize, "psmove_controller%d", controller);
}


void CServerDriver_PSMoveService::AllocateUniquePSMoveController(int ControllerID, const std::string &ControllerSerial)
{
    char buf[256];
    GenerateControllerSteamVRIdentifier(buf, sizeof(buf), ControllerID);

    if ( !FindTrackedDeviceDriver(buf) )
    {	
		std::string serialNo = ControllerSerial;
		std::transform(serialNo.begin(), serialNo.end(), serialNo.begin(), ::toupper);

		if (0 != m_strPSMoveHMDSerialNo.compare(serialNo)) 
		{
			DriverLog( "added new psmove controller id: %s, serial: %s\n", buf, serialNo.c_str());
			m_vecTrackedDevices.push_back( new CPSMoveControllerLatest( m_pDriverHost, ControllerID, PSMControllerType::PSMController_Move, serialNo.c_str()) );

			if (m_pDriverHost)
			{
				m_pDriverHost->TrackedDeviceAdded(m_vecTrackedDevices.back()->GetSteamVRIdentifier());
			}
		}
		else
		{
			DriverLog("skipped new psmove controller as configured for HMD tracking, serial: %s\n", serialNo.c_str());
		}
    }
}


void CServerDriver_PSMoveService::AllocateUniqueDualShock4Controller(int ControllerID, const std::string &ControllerSerial)
{
    char buf[256];
    GenerateControllerSteamVRIdentifier(buf, sizeof(buf), ControllerID);

    if (!FindTrackedDeviceDriver(buf))
    {
		std::string serialNo = ControllerSerial;
		std::transform(serialNo.begin(), serialNo.end(), serialNo.begin(), ::toupper);

		DriverLog("added new ps dualshock4 controller %s\n", buf);
		m_vecTrackedDevices.push_back(new CPSMoveControllerLatest(m_pDriverHost, ControllerID, PSMControllerType::PSMController_DualShock4, serialNo.c_str()));

		if (m_pDriverHost)
		{
			m_pDriverHost->TrackedDeviceAdded(m_vecTrackedDevices.back()->GetSteamVRIdentifier());
		}
    }
}

void CServerDriver_PSMoveService::AttachPSNaviToParentController(int NaviControllerID, const std::string &ControllerSerial, const std::string &ParentControllerSerial)
{
	bool bFoundParent= false;

	std::string naviSerialNo = ControllerSerial;
	std::string parentSerialNo = ParentControllerSerial;
	std::transform(parentSerialNo.begin(), parentSerialNo.end(), parentSerialNo.begin(), ::toupper);

	for (CPSMoveTrackedDeviceLatest *trackedDevice : m_vecTrackedDevices)
	{
		if (trackedDevice->GetTrackedDeviceClass() == vr::TrackedDeviceClass_Controller)
		{
			CPSMoveControllerLatest *test_controller= static_cast<CPSMoveControllerLatest *>(trackedDevice);
			const std::string testSerialNo= test_controller->getPSMControllerSerialNo();
				
			if (testSerialNo == parentSerialNo)
			{
				bFoundParent= true;

				if (test_controller->getPSMControllerType() == PSMController_Move)
				{
					if (test_controller->AttachChildPSMController(NaviControllerID, PSMController_Navi, naviSerialNo))
					{
						DriverLog("Attached navi controller serial %s to controller serial %s\n", naviSerialNo.c_str(), parentSerialNo.c_str());
					}
					else
					{
						DriverLog("Failed to attach navi controller serial %s to controller serial %s\n", naviSerialNo.c_str(), parentSerialNo.c_str());
					}
				}
				else
				{
					DriverLog("Failed to attach navi controller serial %s to non-psmove controller serial %s\n", naviSerialNo.c_str(), parentSerialNo.c_str());
				}

				break;
			}
		}
	}

	if (!bFoundParent)
	{
		DriverLog("Failed to find parent controller serial %s for navi controller serial %s\n", parentSerialNo.c_str(), naviSerialNo.c_str());
	}
}

static void GenerateTrackerSerialNumber(char *p, int psize, int tracker)
{
    snprintf(p, psize, "psmove_tracker%d", tracker);
}

void CServerDriver_PSMoveService::AllocateUniquePSMoveTracker(const PSMClientTrackerInfo *trackerInfo)
{
    char buf[256];
    GenerateTrackerSerialNumber(buf, sizeof(buf), trackerInfo->tracker_id);

    if (!FindTrackedDeviceDriver(buf))
    {
        DriverLog("added new device %s\n", buf);
        m_vecTrackedDevices.push_back(new CPSMoveTrackerLatest(m_pDriverHost, trackerInfo));

        if (m_pDriverHost)
        {
            m_pDriverHost->TrackedDeviceAdded(m_vecTrackedDevices.back()->GetSteamVRIdentifier());
        }
    }
}


// The monitor_psmove is a companion program which can display overlay prompts for us
// and tell us the pose of the HMD at the moment we want to calibrate.
void CServerDriver_PSMoveService::LaunchPSMoveMonitor( const char * pchDriverInstallDir )
{
    if ( m_bLaunchedPSMoveMonitor )
	{
        return;
	}

#if LOG_REALIGN_TO_HMD != 0
	DriverLog("Entered CServerDriver_PSMoveService::LaunchPSMoveMonitor(%s)\n", pchDriverInstallDir);
#endif

    m_bLaunchedPSMoveMonitor = true;

    std::ostringstream path_and_executable_string_builder;

    path_and_executable_string_builder << pchDriverInstallDir << "\\bin\\";
#if defined( _WIN64 )
    path_and_executable_string_builder << "win64";
#elif defined( _WIN32 )
    path_and_executable_string_builder << "win32";
#elif defined(__APPLE__) 
    path_and_executable_string_builder << "osx";
#else 
    #error Do not know how to launch psmove_monitor
#endif


#if defined( _WIN32 ) || defined( _WIN64 )
	path_and_executable_string_builder << "\\monitor_psmove.exe";
	const std::string monitor_path_and_exe = path_and_executable_string_builder.str();

	std::ostringstream args_string_builder;
	args_string_builder << "monitor_psmove.exe \"" << pchDriverInstallDir << "\\resources\"";
	const std::string monitor_args = args_string_builder.str();
	
	char monitor_args_cstr[1024];
	strncpy_s(monitor_args_cstr, monitor_args.c_str(), sizeof(monitor_args_cstr) - 1);
	monitor_args_cstr[sizeof(monitor_args_cstr) - 1] = '\0';

	#if LOG_REALIGN_TO_HMD != 0
		DriverLog("CServerDriver_PSMoveService::LaunchPSMoveMonitor() monitor_psmove windows full path: %s\n", monitor_path_and_exe.c_str());
		DriverLog("CServerDriver_PSMoveService::LaunchPSMoveMonitor() monitor_psmove windows args: %s\n", monitor_args_cstr);
	#endif

	STARTUPINFOA sInfoProcess = { 0 };
	sInfoProcess.cb = sizeof(STARTUPINFOW);
	PROCESS_INFORMATION pInfoStartedProcess;
	BOOL bSuccess = CreateProcessA(monitor_path_and_exe.c_str(), monitor_args_cstr, NULL, NULL, FALSE, 0, NULL, NULL, &sInfoProcess, &pInfoStartedProcess);
	DWORD ErrorCode = (bSuccess == TRUE) ? 0 : GetLastError();

	DriverLog("CServerDriver_PSMoveService::LaunchPSMoveMonitor() Start monitor_psmove CreateProcessA() result: %d.\n", ErrorCode);

#elif defined(__APPLE__) 
    pid_t processId;
    if ((processId = fork()) == 0)
    {
		path_and_executable_string_builder << "\\monitor_psmove";

		const std::string monitor_exe_path = path_and_executable_string_builder.str();
        const char * argv[] = { monitor_exe_path.c_str(), pchDriverInstallDir, NULL };
        
        if (execv(app, argv) < 0)
        {
            DriverLog( "Failed to exec child process\n");
        }
    }
    else if (processId < 0)
    {
        DriverLog( "Failed to fork child process\n");
        perror("fork error");
    }
#else 
#error Do not know how to launch psmove config tool
#endif
}

/** Launch monitor_psmove if needed (requested by devices as they activate) */
void CServerDriver_PSMoveService::LaunchPSMoveMonitor()
{
	#if LOG_REALIGN_TO_HMD != 0
		DriverLog("Entered CServerDriver_PSMoveService::LaunchPSMoveMonitor()\n");
	#endif

    LaunchPSMoveMonitor( m_strDriverInstallDir.c_str() );
}

//==================================================================================================
// Client Provider
//==================================================================================================

CClientDriver_PSMoveService::CClientDriver_PSMoveService()
{
}

CClientDriver_PSMoveService::~CClientDriver_PSMoveService()
{
}

vr::EVRInitError CClientDriver_PSMoveService::Init( 
    vr::EClientDriverMode driverMode,
    vr::IDriverLog * pDriverLog, 
    vr::IClientDriverHost * pDriverHost, 
    const char * pchUserDriverConfigDir, 
    const char * pchDriverInstallDir )
{
    vr::EVRInitError result= vr::VRInitError_Driver_Failed;

    switch(driverMode)
    {
    case vr::ClientDriverMode_Normal:
        InitDriverLog( pDriverLog );
        m_pDriverHost = pDriverHost;
        result= vr::VRInitError_None;
        break;
    case vr::ClientDriverMode_Watchdog: // client should return VRInitError_Init_LowPowerWatchdogNotSupported if it can't support this mode
        result= vr::VRInitError_Init_LowPowerWatchdogNotSupported;
        break;
    }

    return result;
}

void CClientDriver_PSMoveService::Cleanup()
{
}

bool CClientDriver_PSMoveService::BIsHmdPresent( const char * pchUserConfigDir )
{
    return false;
}

vr::EVRInitError CClientDriver_PSMoveService::SetDisplayId( const char * pchDisplayId )
{
    return vr::VRInitError_None;
    //return vr::VRInitError_Driver_HmdUnknown;
}

vr::HiddenAreaMesh_t CClientDriver_PSMoveService::GetHiddenAreaMesh( vr::EVREye eEye, vr::EHiddenAreaMeshType type )
{
    vr::HiddenAreaMesh_t hiddenAreaMesh= vr::HiddenAreaMesh_t();

    return hiddenAreaMesh;
}

uint32_t CClientDriver_PSMoveService::GetMCImage( uint32_t * pImgWidth, uint32_t * pImgHeight, uint32_t * pChannels, void * pDataBuffer, uint32_t unBufferLen )
{
    uint32_t image= uint32_t();

    return image;
}

//==================================================================================================
// Tracked Device Driver
//==================================================================================================

CPSMoveTrackedDeviceLatest::CPSMoveTrackedDeviceLatest(vr::IServerDriverHost * pDriverHost)
    : m_pDriverHost(pDriverHost)
    , m_properties_dirty(false)
    , m_unSteamVRTrackedDeviceId(vr::k_unTrackedDeviceIndexInvalid)
{
    memset(&m_Pose, 0, sizeof(m_Pose));
    m_Pose.result = vr::TrackingResult_Uninitialized;

    // By default, assume that the tracked devices are in the tracking space as OpenVR
    m_Pose.qWorldFromDriverRotation.w = 1.f;
    m_Pose.qWorldFromDriverRotation.x = 0.f;
    m_Pose.qWorldFromDriverRotation.y = 0.f;
    m_Pose.qWorldFromDriverRotation.z = 0.f;
    m_Pose.vecWorldFromDriverTranslation[0] = 0.f;
    m_Pose.vecWorldFromDriverTranslation[1] = 0.f;
    m_Pose.vecWorldFromDriverTranslation[2] = 0.f;

    m_firmware_revision = 0x0001;
    m_hardware_revision = 0x0001;

	m_lastHMDPoseInMeters= *k_psm_pose_identity;
	m_lastHMDPoseTime= std::chrono::time_point<std::chrono::high_resolution_clock>();
	m_bIsLastHMDPoseValid= false;
	m_hmdResultCallback = nullptr;
	m_hmdResultUserData = nullptr;
}

CPSMoveTrackedDeviceLatest::~CPSMoveTrackedDeviceLatest()
{

}

// Shared Implementation of vr::ITrackedDeviceServerDriver
vr::EVRInitError CPSMoveTrackedDeviceLatest::Activate(uint32_t unObjectId)
{
    DriverLog("CPSMoveTrackedDeviceLatest::Activate: %s is object id %d\n", GetSteamVRIdentifier(), unObjectId);
    m_unSteamVRTrackedDeviceId = unObjectId;

    return vr::VRInitError_None;
}

void CPSMoveTrackedDeviceLatest::Deactivate() 
{
    DriverLog("CPSMoveTrackedDeviceLatest::Deactivate: %s was object id %d\n", GetSteamVRIdentifier(), m_unSteamVRTrackedDeviceId);
    m_unSteamVRTrackedDeviceId = vr::k_unTrackedDeviceIndexInvalid;
}

void CPSMoveTrackedDeviceLatest::EnterStandby()
{
    //###HipsterSloth $TODO - No good way to do this at the moment
}

void *CPSMoveTrackedDeviceLatest::GetComponent(const char *pchComponentNameAndVersion)
{
    return NULL;
}

void CPSMoveTrackedDeviceLatest::DebugRequest(
    const char * pchRequest,
    char * pchResponseBuffer,
    uint32_t unResponseBufferSize)
{
	std::istringstream ss( pchRequest );
	std::string strCmd;

	ss >> strCmd;
	if (strCmd == "psmove:hmd_pose")
	{
		#if LOG_REALIGN_TO_HMD != 0
			DriverLog( "CPSMoveTrackedDeviceLatest::DebugRequest(): %s\n", strCmd.c_str() );
		#endif

		// monitor_psmove is calling us back with HMD tracking information
		vr::HmdMatrix34_t hmdTransform;


		#if LOG_REALIGN_TO_HMD != 0
			std::ostringstream matrixStringBuilder;
			matrixStringBuilder << "hmdTransform.m:\n\t";
		#endif

		for (int i = 0; i < 3; ++i)
		{
			for (int j = 0; j < 4; ++j)
			{
				ss >> hmdTransform.m[i][j];
				#if LOG_REALIGN_TO_HMD != 0
					matrixStringBuilder << "[" << hmdTransform.m[i][j] << "] ";
				#endif
			}
			#if LOG_REALIGN_TO_HMD != 0
				matrixStringBuilder << "\n\t";
			#endif
		}

		m_lastHMDPoseInMeters = openvrMatrixExtractPSMPosef(hmdTransform);

		#if LOG_REALIGN_TO_HMD != 0
			matrixStringBuilder << "\n";
			DriverLog(matrixStringBuilder.str().c_str());

			DriverLog("Extracted pose: %s \n", PSMPosefToString(m_lastHMDPoseInMeters).c_str() );
		#endif

		m_lastHMDPoseTime = std::chrono::high_resolution_clock::now();

		if (m_hmdResultCallback != nullptr)
		{
			m_hmdResultCallback(m_lastHMDPoseInMeters, m_hmdResultUserData);
			m_hmdResultCallback = nullptr;
			m_hmdResultUserData = nullptr;
		}
	}
}

void CPSMoveTrackedDeviceLatest::RequestLatestHMDPose(
	float maxPoseAgeMilliseconds,
	CPSMoveTrackedDeviceLatest::t_hmd_request_callback callback,
	void *userdata)
{
	#if LOG_REALIGN_TO_HMD != 0
		DriverLog("Begin CPSMoveTrackedDeviceLatest::RequestLatestHMDPose()\n");
	#endif

	assert(m_hmdResultCallback == nullptr || m_hmdResultCallback == callback);

	if (m_hmdResultCallback == nullptr)
	{
		bool bUsedCachedHMDPose;

		if (m_bIsLastHMDPoseValid)
		{
			std::chrono::duration<float, std::milli> hmdPoseAge =
				std::chrono::high_resolution_clock::now() - m_lastHMDPoseTime;

			bUsedCachedHMDPose = hmdPoseAge.count() < maxPoseAgeMilliseconds;
		}
		else
		{
			bUsedCachedHMDPose = false;
		}

		if (bUsedCachedHMDPose)
		{
			// Give the callback the cached pose immediately
			if (callback != nullptr)
			{
				callback(m_lastHMDPoseInMeters, userdata);
			}
		}
		else
		{
			static vr::VREvent_Data_t nodata = { 0 };

			// Register the callback
			m_hmdResultCallback = callback;
			m_hmdResultUserData = userdata;

			// Ask monitor_psmove to tell us the latest HMD pose
			m_pDriverHost->VendorSpecificEvent(
				m_unSteamVRTrackedDeviceId,
				(vr::EVREventType) (vr::VREvent_VendorSpecific_Reserved_Start + 0),
				nodata,
				0);
		}
	}
}

vr::DriverPose_t CPSMoveTrackedDeviceLatest::GetPose()
{
    // This is only called at startup to synchronize with the driver.
    // Future updates are driven by our thread calling TrackedDevicePoseUpdated()
    return m_Pose;
}

bool CPSMoveTrackedDeviceLatest::GetBoolTrackedDeviceProperty(
    vr::ETrackedDeviceProperty prop, 
    vr::ETrackedPropertyError * pError)
{
    bool bBoolResult = false;

    switch (prop)
    {
    // Not sure about this property yet
    //case vr::Prop_CanUnifyCoordinateSystemWithHmd_Bool:
    //    bBoolResult = true;
    //    *pError = vr::TrackedProp_Success;
    //    break;
    case vr::Prop_Firmware_UpdateAvailable_Bool:
    case vr::Prop_Firmware_ManualUpdate_Bool:
    case vr::Prop_ContainsProximitySensor_Bool:
    case vr::Prop_HasCamera_Bool:
    case vr::Prop_Firmware_ForceUpdateRequired_Bool:
    case vr::Prop_DeviceCanPowerOff_Bool:
        bBoolResult = false;
        *pError = vr::TrackedProp_Success;
        break;
    default:
        *pError = vr::TrackedProp_ValueNotProvidedByDevice;
    }

    return bBoolResult;
}

float CPSMoveTrackedDeviceLatest::GetFloatTrackedDeviceProperty(
    vr::ETrackedDeviceProperty prop, 
    vr::ETrackedPropertyError * pError)
{
    *pError = vr::TrackedProp_ValueNotProvidedByDevice;
    return 0.0f;
}

int32_t CPSMoveTrackedDeviceLatest::GetInt32TrackedDeviceProperty(
    vr::ETrackedDeviceProperty prop,
    vr::ETrackedPropertyError * pError)
{
    *pError = vr::TrackedProp_ValueNotProvidedByDevice;
    return 0;
}

uint64_t CPSMoveTrackedDeviceLatest::GetUint64TrackedDeviceProperty(
    vr::ETrackedDeviceProperty prop,
    vr::ETrackedPropertyError * pError)
{
    uint64_t ulRetVal = 0;

    switch (prop)
    {
    case vr::Prop_HardwareRevision_Uint64:
        ulRetVal = m_hardware_revision;
        *pError = vr::TrackedProp_Success;
        break;

    case vr::Prop_FirmwareVersion_Uint64:
        ulRetVal = m_firmware_revision;
        *pError = vr::TrackedProp_Success;
        break;
    default:
        *pError = vr::TrackedProp_ValueNotProvidedByDevice;
    }

    return ulRetVal;
}

vr::HmdMatrix34_t CPSMoveTrackedDeviceLatest::GetMatrix34TrackedDeviceProperty(
    vr::ETrackedDeviceProperty prop,
    vr::ETrackedPropertyError *pError)
{
    *pError = vr::TrackedProp_ValueNotProvidedByDevice;
    return vr::HmdMatrix34_t();
}

uint32_t CPSMoveTrackedDeviceLatest::GetStringTrackedDeviceProperty(
    vr::ETrackedDeviceProperty prop, 
    char * pchValue,
    uint32_t unBufferSize,
    vr::ETrackedPropertyError * pError)
{
    std::ostringstream ssRetVal;

    switch (prop)
    {
    case vr::Prop_SerialNumber_String:
        ssRetVal << m_strSteamVRSerialNo;
        break;

    case vr::Prop_ManufacturerName_String:
        ssRetVal << "Sony";
        break;

    case vr::Prop_ModelNumber_String:
        ssRetVal << "PSMove";
        break;

    case vr::Prop_TrackingFirmwareVersion_String:
        ssRetVal << "cd.firmware_revision=" << m_firmware_revision;
        break;

    case vr::Prop_HardwareRevision_String:
        ssRetVal << "cd.hardware_revision=" << m_hardware_revision;
        break;
    }

    std::string sRetVal = ssRetVal.str();
    if (sRetVal.empty())
    {
        *pError = vr::TrackedProp_ValueNotProvidedByDevice;
        return 0;
    }
    else if (sRetVal.size() + 1 > unBufferSize)
    {
        *pError = vr::TrackedProp_BufferTooSmall;
        return static_cast<uint32_t>(sRetVal.size() + 1);  // caller needs to know how to size buffer
    }
    else
    {
        snprintf(pchValue, unBufferSize, sRetVal.c_str());
        *pError = vr::TrackedProp_Success;
        return static_cast<uint32_t>(sRetVal.size() + 1);
    }
}

// CPSMoveTrackedDeviceLatest Interface
vr::ETrackedDeviceClass CPSMoveTrackedDeviceLatest::GetTrackedDeviceClass() const
{
    return vr::TrackedDeviceClass_Invalid;
}

bool CPSMoveTrackedDeviceLatest::IsActivated() const
{
    return m_unSteamVRTrackedDeviceId != vr::k_unTrackedDeviceIndexInvalid;
}

void CPSMoveTrackedDeviceLatest::Update()
{
    if (IsActivated() && m_properties_dirty)
    {
        m_pDriverHost->TrackedDevicePropertiesChanged(m_unSteamVRTrackedDeviceId);
        m_properties_dirty= false;
    }
}

void CPSMoveTrackedDeviceLatest::RefreshWorldFromDriverPose()
{
	#if LOG_REALIGN_TO_HMD != 0
		DriverLog( "Begin CServerDriver_PSMoveService::RefreshWorldFromDriverPose() for device %s\n", GetSteamVRIdentifier() );
	#endif

    const PSMPosef worldFromDriverPose = g_ServerTrackedDeviceProvider.GetWorldFromDriverPose();

	#if LOG_REALIGN_TO_HMD != 0
		DriverLog("worldFromDriverPose: %s \n", PSMPosefToString(worldFromDriverPose).c_str());
	#endif
	

    // Transform used to convert from PSMove Tracking space to OpenVR Tracking Space
    m_Pose.qWorldFromDriverRotation.w = worldFromDriverPose.Orientation.w;
    m_Pose.qWorldFromDriverRotation.x = worldFromDriverPose.Orientation.x;
    m_Pose.qWorldFromDriverRotation.y = worldFromDriverPose.Orientation.y;
    m_Pose.qWorldFromDriverRotation.z = worldFromDriverPose.Orientation.z;
    m_Pose.vecWorldFromDriverTranslation[0] = worldFromDriverPose.Position.x;
    m_Pose.vecWorldFromDriverTranslation[1] = worldFromDriverPose.Position.y;
    m_Pose.vecWorldFromDriverTranslation[2] = worldFromDriverPose.Position.z;
}

const char *CPSMoveTrackedDeviceLatest::GetSteamVRIdentifier() const
{
    return m_strSteamVRSerialNo.c_str();
}

//==================================================================================================
// Controller Driver
//==================================================================================================

CPSMoveControllerLatest::CPSMoveControllerLatest( 
	vr::IServerDriverHost * pDriverHost,
	int controllerId, 
	PSMControllerType controllerType,
	const char *serialNo)
    : CPSMoveTrackedDeviceLatest(pDriverHost)
    , m_nPSMControllerId(controllerId)
	, m_PSMControllerType(controllerType)
    , m_PSMControllerView(nullptr)
    , m_nPSMChildControllerId(-1)
	, m_PSMChildControllerType(PSMControllerType::PSMController_None)
    , m_PSMChildControllerView(nullptr)
    , m_nPoseSequenceNumber(0)
    , m_bIsBatteryCharging(false)
    , m_fBatteryChargeFraction(1.f)
	, m_bRumbleSuppressed(false)
    , m_pendingHapticPulseDuration(0)
    , m_lastTimeRumbleSent()
    , m_lastTimeRumbleSentValid(false)
	, m_resetPoseButtonPressTime()
	, m_bResetPoseRequestSent(false)
	, m_resetAlignButtonPressTime()
	, m_bResetAlignRequestSent(false)
	, m_bUsePSNaviDPadRecenter(false)
	, m_bUsePSNaviDPadRealign(false)
	, m_fVirtuallExtendControllersZMeters(0.0f)
	, m_fVirtuallExtendControllersYMeters(0.0f)
	, m_bDelayAfterTouchpadPress(false)
	, m_bTouchpadWasActive(false)
	, m_bUseSpatialOffsetAfterTouchpadPressAsTouchpadAxis(false)
	, m_touchpadDirectionsUsed(false)
	, m_fControllerMetersInFrontOfHmdAtCalibration(0.f)
	, m_posMetersAtTouchpadPressTime(*k_psm_float_vector3_zero)
	, m_driverSpaceRotationAtTouchpadPressTime(*k_psm_quaternion_identity)
	, m_bUseControllerOrientationInHMDAlignment(false)
	, m_triggerAxisIndex(1)
	, m_thumbstickDeadzone(k_defaultThumbstickDeadZoneRadius)
	, m_bThumbstickTouchAsPress(true)
{
    char buf[256];
    GenerateControllerSteamVRIdentifier(buf, sizeof(buf), controllerId);
    m_strSteamVRSerialNo = buf;

	m_lastTouchpadPressTime = std::chrono::high_resolution_clock::now();

	if (serialNo != NULL) {
		m_strPSMControllerSerialNo = serialNo;
	}

    // Tell PSM Client API that we are listening to this controller id
	PSM_AllocateControllerListener(controllerId);
    m_PSMControllerView = PSM_GetController(controllerId);

    memset(&m_ControllerState, 0, sizeof(vr::VRControllerState_t));
	m_trackingStatus = vr::TrackingResult_Uninitialized;

    // Load config from steamvr.vrsettings
    vr::IVRSettings *pSettings= m_pDriverHost->GetSettings(vr::IVRSettings_Version);

    // Map every button to the system button initially
    memset(psButtonIDToVRButtonID, vr::k_EButton_SteamVR_Trigger, k_EPSControllerType_Count*k_EPSButtonID_Count*sizeof(vr::EVRButtonId));

	// Map every button to not be associated with any touchpad direction, initially
	memset(psButtonIDToVrTouchpadDirection, k_EVRTouchpadDirection_None, k_EPSControllerType_Count*k_EPSButtonID_Count*sizeof(vr::EVRButtonId));

	if (pSettings != nullptr)
	{
		// Load PSMove button/touchpad remapping from the settings for all possible controller buttons
		if (controllerType == PSMController_Move)
		{
			// Parent controller button mappings

			LoadButtonMapping(pSettings, k_EPSControllerType_Move, k_EPSButtonID_PS, vr::k_EButton_System, k_EVRTouchpadDirection_None, controllerId);
			LoadButtonMapping(pSettings, k_EPSControllerType_Move, k_EPSButtonID_Move, vr::k_EButton_SteamVR_Touchpad, k_EVRTouchpadDirection_None, controllerId);
			LoadButtonMapping(pSettings, k_EPSControllerType_Move, k_EPSButtonID_Trigger, vr::k_EButton_SteamVR_Trigger, k_EVRTouchpadDirection_None, controllerId);
			LoadButtonMapping(pSettings, k_EPSControllerType_Move, k_EPSButtonID_Triangle, (vr::EVRButtonId)8, k_EVRTouchpadDirection_None, controllerId);
			LoadButtonMapping(pSettings, k_EPSControllerType_Move, k_EPSButtonID_Square, (vr::EVRButtonId)9, k_EVRTouchpadDirection_None, controllerId);
			LoadButtonMapping(pSettings, k_EPSControllerType_Move, k_EPSButtonID_Circle, (vr::EVRButtonId)10, k_EVRTouchpadDirection_None, controllerId);
			LoadButtonMapping(pSettings, k_EPSControllerType_Move, k_EPSButtonID_Cross, (vr::EVRButtonId)11, k_EVRTouchpadDirection_None, controllerId);
			LoadButtonMapping(pSettings, k_EPSControllerType_Move, k_EPSButtonID_Select, vr::k_EButton_Grip, k_EVRTouchpadDirection_None, controllerId);
			LoadButtonMapping(pSettings, k_EPSControllerType_Move, k_EPSButtonID_Start, vr::k_EButton_ApplicationMenu, k_EVRTouchpadDirection_None, controllerId);
	
			// Attached child controller button mappings
			LoadButtonMapping(pSettings, k_EPSControllerType_Navi, k_EPSButtonID_PS, vr::k_EButton_System, k_EVRTouchpadDirection_None);
			LoadButtonMapping(pSettings, k_EPSControllerType_Navi, k_EPSButtonID_Left, vr::k_EButton_DPad_Left, k_EVRTouchpadDirection_Left);
			LoadButtonMapping(pSettings, k_EPSControllerType_Navi, k_EPSButtonID_Up, (vr::EVRButtonId)10, k_EVRTouchpadDirection_None);
			LoadButtonMapping(pSettings, k_EPSControllerType_Navi, k_EPSButtonID_Right, vr::k_EButton_DPad_Right, k_EVRTouchpadDirection_Right);
			LoadButtonMapping(pSettings, k_EPSControllerType_Navi, k_EPSButtonID_Down, (vr::EVRButtonId)10, k_EVRTouchpadDirection_None);
			LoadButtonMapping(pSettings, k_EPSControllerType_Navi, k_EPSButtonID_Move, vr::k_EButton_SteamVR_Touchpad, k_EVRTouchpadDirection_None);
			LoadButtonMapping(pSettings, k_EPSControllerType_Navi, k_EPSButtonID_Circle, (vr::EVRButtonId)10, k_EVRTouchpadDirection_None);
			LoadButtonMapping(pSettings, k_EPSControllerType_Navi, k_EPSButtonID_Cross, (vr::EVRButtonId)11, k_EVRTouchpadDirection_None);
			LoadButtonMapping(pSettings, k_EPSControllerType_Navi, k_EPSButtonID_L1, vr::k_EButton_SteamVR_Trigger, k_EVRTouchpadDirection_None);
			LoadButtonMapping(pSettings, k_EPSControllerType_Navi, k_EPSButtonID_L2, vr::k_EButton_SteamVR_Trigger, k_EVRTouchpadDirection_None);
			LoadButtonMapping(pSettings, k_EPSControllerType_Navi, k_EPSButtonID_L3, vr::k_EButton_Grip, k_EVRTouchpadDirection_None);

			// Trigger mapping
			m_triggerAxisIndex = LoadInt(pSettings, "psmove", "trigger_axis_index", 1);

			// Touch pad settings
			m_bDelayAfterTouchpadPress = 
				LoadBool(pSettings, "psmove_touchpad", "delay_after_touchpad_press", m_bDelayAfterTouchpadPress);
			m_bUseSpatialOffsetAfterTouchpadPressAsTouchpadAxis= 
				LoadBool(pSettings, "psmove", "use_spatial_offset_after_touchpad_press_as_touchpad_axis", false);
			m_fMetersPerTouchpadAxisUnits= 
				LoadFloat(pSettings, "psmove", "meters_per_touchpad_units", .075f);
			
			// Chack for PSNavi up/down mappings
			char remapButtonToButtonString[32];
			vr::EVRSettingsError fetchError;

			pSettings->GetString("psnavi_button", k_PSButtonNames[k_EPSButtonID_Up], remapButtonToButtonString, 32, &fetchError);
			if (fetchError != vr::VRSettingsError_None)
			{
				pSettings->GetString("psnavi_touchpad", k_PSButtonNames[k_EPSButtonID_Up], remapButtonToButtonString, 32, &fetchError);
				if (fetchError != vr::VRSettingsError_None)
				{
					m_bUsePSNaviDPadRealign = true;
				}
			}

			pSettings->GetString("psnavi_button", k_PSButtonNames[k_EPSButtonID_Down], remapButtonToButtonString, 32, &fetchError);
			if (fetchError != vr::VRSettingsError_None)
			{
				pSettings->GetString("psnavi_touchpad", k_PSButtonNames[k_EPSButtonID_Down], remapButtonToButtonString, 32, &fetchError);
				if (fetchError != vr::VRSettingsError_None)
				{
					m_bUsePSNaviDPadRecenter = true;
				}
			}

			// General Settings
			m_bRumbleSuppressed= LoadBool(pSettings, "psmove_settings", "rumble_suppressed", m_bRumbleSuppressed);
			m_fVirtuallExtendControllersYMeters = LoadFloat(pSettings, "psmove_settings", "psmove_extend_y", 0.0f);
			m_fVirtuallExtendControllersZMeters = LoadFloat(pSettings, "psmove_settings", "psmove_extend_z", 0.0f);
			m_fControllerMetersInFrontOfHmdAtCalibration= 
				LoadFloat(pSettings, "psmove", "m_fControllerMetersInFrontOfHmdAtCallibration", 0.06f);
			m_bUseControllerOrientationInHMDAlignment= LoadBool(pSettings, "psmove_settings", "use_orientation_in_alignment", true);

			m_thumbstickDeadzone = 
				fminf(fmaxf(LoadFloat(pSettings, "psnavi_settings", "thumbstick_deadzone_radius", k_defaultThumbstickDeadZoneRadius), 0.f), 0.99f);
			m_bThumbstickTouchAsPress= LoadBool(pSettings, "psnavi_settings", "thumbstick_touch_as_press", true);

			#if LOG_TOUCHPAD_EMULATION != 0
			DriverLog("use_spatial_offset_after_touchpad_press_as_touchpad_axis: %d\n", m_bUseSpatialOffsetAfterTouchpadPressAsTouchpadAxis);
			DriverLog("meters_per_touchpad_units: %f\n", m_fMetersPerTouchpadAxisUnits);
			#endif

			#if LOG_REALIGN_TO_HMD != 0
			DriverLog("m_fControllerMetersInFrontOfHmdAtCalibration(psmove): %f\n", m_fControllerMetersInFrontOfHmdAtCalibration);
			#endif
		}
		else if (controllerType == PSMController_DualShock4)
		{
			LoadButtonMapping(pSettings, k_EPSControllerType_DS4, k_EPSButtonID_PS, vr::k_EButton_System, k_EVRTouchpadDirection_None);
			LoadButtonMapping(pSettings, k_EPSControllerType_DS4, k_EPSButtonID_Left, vr::k_EButton_DPad_Left, k_EVRTouchpadDirection_Left);
			LoadButtonMapping(pSettings, k_EPSControllerType_DS4, k_EPSButtonID_Up, vr::k_EButton_DPad_Up, k_EVRTouchpadDirection_Up);
			LoadButtonMapping(pSettings, k_EPSControllerType_DS4, k_EPSButtonID_Right, vr::k_EButton_DPad_Right, k_EVRTouchpadDirection_Right);
			LoadButtonMapping(pSettings, k_EPSControllerType_DS4, k_EPSButtonID_Down, vr::k_EButton_DPad_Down, k_EVRTouchpadDirection_Down);
			LoadButtonMapping(pSettings, k_EPSControllerType_DS4, k_EPSButtonID_Trackpad, vr::k_EButton_SteamVR_Touchpad, k_EVRTouchpadDirection_None);
			LoadButtonMapping(pSettings, k_EPSControllerType_DS4, k_EPSButtonID_Triangle, (vr::EVRButtonId)8, k_EVRTouchpadDirection_None);
			LoadButtonMapping(pSettings, k_EPSControllerType_DS4, k_EPSButtonID_Square, (vr::EVRButtonId)9, k_EVRTouchpadDirection_None);
			LoadButtonMapping(pSettings, k_EPSControllerType_DS4, k_EPSButtonID_Circle, (vr::EVRButtonId)10, k_EVRTouchpadDirection_None);
			LoadButtonMapping(pSettings, k_EPSControllerType_DS4, k_EPSButtonID_Cross, (vr::EVRButtonId)11, k_EVRTouchpadDirection_None);
			LoadButtonMapping(pSettings, k_EPSControllerType_DS4, k_EPSButtonID_Share, vr::k_EButton_ApplicationMenu, k_EVRTouchpadDirection_None);
			LoadButtonMapping(pSettings, k_EPSControllerType_DS4, k_EPSButtonID_Options, vr::k_EButton_ApplicationMenu, k_EVRTouchpadDirection_None);
			LoadButtonMapping(pSettings, k_EPSControllerType_DS4, k_EPSButtonID_L1, vr::k_EButton_SteamVR_Trigger, k_EVRTouchpadDirection_None);
			LoadButtonMapping(pSettings, k_EPSControllerType_DS4, k_EPSButtonID_L2, vr::k_EButton_SteamVR_Trigger, k_EVRTouchpadDirection_None);
			LoadButtonMapping(pSettings, k_EPSControllerType_DS4, k_EPSButtonID_L3, vr::k_EButton_Grip, k_EVRTouchpadDirection_None);
			LoadButtonMapping(pSettings, k_EPSControllerType_DS4, k_EPSButtonID_R1, vr::k_EButton_SteamVR_Trigger, k_EVRTouchpadDirection_None);
			LoadButtonMapping(pSettings, k_EPSControllerType_DS4, k_EPSButtonID_R2, vr::k_EButton_SteamVR_Trigger, k_EVRTouchpadDirection_None);
			LoadButtonMapping(pSettings, k_EPSControllerType_DS4, k_EPSButtonID_R3, vr::k_EButton_Grip, k_EVRTouchpadDirection_None);

			// General Settings
			m_bRumbleSuppressed= LoadBool(pSettings, "dualshock4_settings", "rumble_suppressed", m_bRumbleSuppressed);
			m_fControllerMetersInFrontOfHmdAtCalibration= 
				LoadFloat(pSettings, "dualshock4_settings", "cm_in_front_of_hmd_at_calibration", 16.f) / 100.f;

			#if LOG_REALIGN_TO_HMD != 0
			DriverLog("m_fControllerMetersInFrontOfHmdAtCalibration(ds4): %f\n", m_fControllerMetersInFrontOfHmdAtCalibration);
			#endif
		}
	}
}

CPSMoveControllerLatest::~CPSMoveControllerLatest()
{
	if (m_PSMChildControllerView != nullptr)
	{
		PSM_FreeControllerListener(m_PSMChildControllerView->ControllerID);
		m_PSMChildControllerView= nullptr;
	}

	PSM_FreeControllerListener(m_PSMControllerView->ControllerID);
    m_PSMControllerView= nullptr;
}

void CPSMoveControllerLatest::LoadButtonMapping(
    vr::IVRSettings *pSettings,
	const CPSMoveControllerLatest::ePSControllerType controllerType,
    const CPSMoveControllerLatest::ePSButtonID psButtonID,
    const vr::EVRButtonId defaultVRButtonID,
	const eVRTouchpadDirection defaultTouchpadDirection,
	int controllerId)
{
	
    vr::EVRButtonId vrButtonID = defaultVRButtonID;
	eVRTouchpadDirection vrTouchpadDirection = defaultTouchpadDirection;

    if (pSettings != nullptr)
    {
        const char *szPSButtonName = k_PSButtonNames[psButtonID];
        char remapButtonToButtonString[32];
		vr::EVRSettingsError fetchError;

		const char *szButtonSectionName= "";
		const char *szTouchpadSectionName= "";
		switch (controllerType)
		{
		case CPSMoveControllerLatest::k_EPSControllerType_Move:
			szButtonSectionName= "psmove";
			szTouchpadSectionName= "psmove_touchpad_directions";
			break;
		case CPSMoveControllerLatest::k_EPSControllerType_DS4:
			szButtonSectionName= "dualshock4_button";
			szTouchpadSectionName= "dualshock4_touchpad";
			break;
		case CPSMoveControllerLatest::k_EPSControllerType_Navi:
			szButtonSectionName= "psnavi_button";
			szTouchpadSectionName= "psnavi_touchpad";
			break;
		}

        pSettings->GetString(szButtonSectionName, szPSButtonName, remapButtonToButtonString, 32, &fetchError);

        if (fetchError == vr::VRSettingsError_None)
        {
            for (int vr_button_index = 0; vr_button_index < k_max_vr_buttons; ++vr_button_index)
            {
                if (strcasecmp(remapButtonToButtonString, k_VRButtonNames[vr_button_index]) == 0)
                {
                    vrButtonID = static_cast<vr::EVRButtonId>(vr_button_index);
                    break;
                }
            }
        }

		const char *numId = "";
		if (controllerId == 0) numId = "0";
		else if (controllerId == 1) numId = "1";
		else if (controllerId == 2) numId = "2";
		else if (controllerId == 3) numId = "3";
		else if (controllerId == 4) numId = "4";
		else if (controllerId == 5) numId = "5";
		else if (controllerId == 6) numId = "6";
		else if (controllerId == 7) numId = "7";
		else if (controllerId == 8) numId = "8";
		else if (controllerId == 9) numId = "9";

		if (strcmp(numId, "") != 0)
		{
			char buffer[64];
			strcpy(buffer, szButtonSectionName);
			strcat(buffer, "_");
			strcat(buffer, numId);
			szButtonSectionName = buffer;
			pSettings->GetString(szButtonSectionName, szPSButtonName, remapButtonToButtonString, 32, &fetchError);

			if (fetchError == vr::VRSettingsError_None)
			{
				for (int vr_button_index = 0; vr_button_index < k_max_vr_buttons; ++vr_button_index)
				{
					if (strcasecmp(remapButtonToButtonString, k_VRButtonNames[vr_button_index]) == 0)
					{
						vrButtonID = static_cast<vr::EVRButtonId>(vr_button_index);
						break;
					}
				}
			}
		}

		char remapButtonToTouchpadDirectionString[32];
		pSettings->GetString(szTouchpadSectionName, szPSButtonName, remapButtonToTouchpadDirectionString, 32, &fetchError);

		if (fetchError == vr::VRSettingsError_None)
		{
			for (int vr_touchpad_direction_index = 0; vr_touchpad_direction_index < k_max_vr_touchpad_directions; ++vr_touchpad_direction_index)
			{
				if (strcasecmp(remapButtonToTouchpadDirectionString, k_VRTouchpadDirectionNames[vr_touchpad_direction_index]) == 0)
				{
					vrTouchpadDirection = static_cast<eVRTouchpadDirection>(vr_touchpad_direction_index);
					break;
				}
			}
		}

		if (strcmp(numId, "") != 0)
		{
			char buffer[64];
			strcpy(buffer, szTouchpadSectionName);
			strcat(buffer, "_");
			strcat(buffer, numId); 
			szTouchpadSectionName = buffer;
			pSettings->GetString(szTouchpadSectionName, szPSButtonName, remapButtonToTouchpadDirectionString, 32, &fetchError);

			if (fetchError == vr::VRSettingsError_None)
			{
				for (int vr_touchpad_direction_index = 0; vr_touchpad_direction_index < k_max_vr_touchpad_directions; ++vr_touchpad_direction_index)
				{
					if (strcasecmp(remapButtonToTouchpadDirectionString, k_VRTouchpadDirectionNames[vr_touchpad_direction_index]) == 0)
					{
						vrTouchpadDirection = static_cast<eVRTouchpadDirection>(vr_touchpad_direction_index);
						break;
					}
				}
			}
		}
    }

    // Save the mapping
	assert(controllerType >= 0 && controllerType < k_EPSControllerType_Count);
	assert(psButtonID >= 0 && psButtonID < k_EPSButtonID_Count);
    psButtonIDToVRButtonID[controllerType][psButtonID] = vrButtonID;
	psButtonIDToVrTouchpadDirection[controllerType][psButtonID] = vrTouchpadDirection;
}

bool CPSMoveControllerLatest::LoadBool(
    vr::IVRSettings *pSettings,
	const char *pchSection,
	const char *pchSettingsKey,
	const bool bDefaultValue)
{
	vr::EVRSettingsError eError;
	bool bResult= pSettings->GetBool(pchSection, pchSettingsKey, &eError);

	if (eError != vr::VRSettingsError_None)
	{
		bResult= bDefaultValue;
	}
	
	return bResult;
}

int CPSMoveControllerLatest::LoadInt(
    vr::IVRSettings *pSettings,
	const char *pchSection,
	const char *pchSettingsKey,
	const int iDefaultValue)
{
	vr::EVRSettingsError eError;
	int iResult= pSettings->GetInt32(pchSection, pchSettingsKey, &eError);

	if (eError != vr::VRSettingsError_None)
	{
		iResult= iDefaultValue;
	}
	
	return iResult;
}

float CPSMoveControllerLatest::LoadFloat(
    vr::IVRSettings *pSettings,
	const char *pchSection,
	const char *pchSettingsKey,
	const float fDefaultValue)
{
	vr::EVRSettingsError eError;
	float fResult= pSettings->GetFloat(pchSection, pchSettingsKey, &eError);

	if (eError != vr::VRSettingsError_None)
	{
		fResult= fDefaultValue;
	}
	
	return fResult;
}

vr::EVRInitError CPSMoveControllerLatest::Activate(uint32_t unObjectId)
{
    vr::EVRInitError result = CPSMoveTrackedDeviceLatest::Activate(unObjectId);

    if (result == vr::VRInitError_None)    
	{
		DriverLog("CPSMoveControllerLatest::Activate - Controller %d Activated\n", unObjectId);

		g_ServerTrackedDeviceProvider.LaunchPSMoveMonitor();

		PSMRequestID requestId;
		if (PSM_StartControllerDataStreamAsync(
				m_PSMControllerView->ControllerID, 
				PSMStreamFlags_includePositionData | PSMStreamFlags_includePhysicsData, 
				&requestId) == PSMResult_Success)
		{
			PSM_RegisterCallback(requestId, CPSMoveControllerLatest::start_controller_response_callback, this);
		}
    }

    return result;
}

void CPSMoveControllerLatest::start_controller_response_callback(
    const PSMResponseMessage *response, void *userdata)
{
    CPSMoveControllerLatest *controller= reinterpret_cast<CPSMoveControllerLatest *>(userdata);

    if (response->result_code == PSMResult::PSMResult_Success)
    {
		DriverLog("CPSMoveControllerLatest::start_controller_response_callback - Controller stream started\n");

        controller->m_properties_dirty= true;
    }
}

void CPSMoveControllerLatest::Deactivate()
{
	DriverLog("CPSMoveControllerLatest::Deactivate - Controller stream stopped\n");
    PSM_StopControllerDataStreamAsync(m_PSMControllerView->ControllerID, nullptr);
}

void *CPSMoveControllerLatest::GetComponent(const char *pchComponentNameAndVersion)
{
    if (!strcasecmp(pchComponentNameAndVersion, vr::IVRControllerComponent_Version))
    {
        return (vr::IVRControllerComponent*)this;
    }

    return NULL;
}

bool CPSMoveControllerLatest::GetBoolTrackedDeviceProperty(
    vr::ETrackedDeviceProperty prop, 
    vr::ETrackedPropertyError * pError)
{
    bool bBoolResult = false;

    switch (prop)
    {
    case vr::Prop_WillDriftInYaw_Bool:
        bBoolResult = false;
        *pError = vr::TrackedProp_Success;
        break;
    case vr::Prop_DeviceIsWireless_Bool:
        bBoolResult = false;
        *pError = vr::TrackedProp_Success;
        break;
    case vr::Prop_DeviceIsCharging_Bool:
        bBoolResult = m_bIsBatteryCharging;
        *pError = vr::TrackedProp_Success;
        break;
    case vr::Prop_DeviceProvidesBatteryStatus_Bool:
        bBoolResult = true;
        *pError = vr::TrackedProp_Success;
        break;
    default:
        *pError = vr::TrackedProp_ValueNotProvidedByDevice;
    }

    if (*pError == vr::TrackedProp_ValueNotProvidedByDevice)
    {
        bBoolResult= CPSMoveTrackedDeviceLatest::GetBoolTrackedDeviceProperty(prop, pError);
    }

    return bBoolResult;
}

float CPSMoveControllerLatest::GetFloatTrackedDeviceProperty(
    vr::ETrackedDeviceProperty prop,
    vr::ETrackedPropertyError * pError)
{
    float floatResult = 0.f;

    switch (prop)
    {
    case vr::Prop_DeviceBatteryPercentage_Float: // 0 is empty, 1 is full
        floatResult = m_fBatteryChargeFraction;
        *pError = vr::TrackedProp_Success;
        break;
    default:
        *pError = vr::TrackedProp_ValueNotProvidedByDevice;
    }
    
    if (*pError == vr::TrackedProp_ValueNotProvidedByDevice)
    {
        floatResult = CPSMoveTrackedDeviceLatest::GetFloatTrackedDeviceProperty(prop, pError);
    }

    return floatResult;
}

int32_t CPSMoveControllerLatest::GetInt32TrackedDeviceProperty(
    vr::ETrackedDeviceProperty prop,
    vr::ETrackedPropertyError * pError)
{
    int32_t nRetVal = 0;

    switch ( prop )
    {
    case vr::Prop_DeviceClass_Int32:
        nRetVal = vr::TrackedDeviceClass_Controller;
        *pError = vr::TrackedProp_Success;
        break;

    case vr::Prop_Axis0Type_Int32:
		// We are reporting a "trackpad" type axis for better compatibility with Vive games
		nRetVal = vr::k_eControllerAxis_TrackPad;
		*pError = vr::TrackedProp_Success;
        break;

	case vr::Prop_Axis1Type_Int32:
		nRetVal = vr::k_eControllerAxis_Trigger;
		*pError = vr::TrackedProp_Success;
		break;

    default:
        *pError = vr::TrackedProp_ValueNotProvidedByDevice;
        break;
    }

    if (*pError == vr::TrackedProp_ValueNotProvidedByDevice)
    {
        nRetVal = CPSMoveTrackedDeviceLatest::GetInt32TrackedDeviceProperty(prop, pError);
    }

    return nRetVal;
}

uint64_t CPSMoveControllerLatest::GetUint64TrackedDeviceProperty( 
    vr::ETrackedDeviceProperty prop,
    vr::ETrackedPropertyError * pError)
{
    uint64_t ulRetVal = 0;

    switch ( prop )
    {
    case vr::Prop_SupportedButtons_Uint64:
		{
			for (int buttonIndex = 0; buttonIndex < static_cast<int>(k_EPSButtonID_Count); ++buttonIndex)
			{
				ulRetVal |= vr::ButtonMaskFromId( psButtonIDToVRButtonID[m_PSMControllerType][buttonIndex] );

				if( psButtonIDToVrTouchpadDirection[m_PSMControllerType][buttonIndex] != k_EVRTouchpadDirection_None )
				{
					ulRetVal |= vr::ButtonMaskFromId(vr::k_EButton_SteamVR_Touchpad);
				}
			}
			*pError = vr::TrackedProp_Success;
			break;
		}

    default:
        *pError = vr::TrackedProp_ValueNotProvidedByDevice;
    }

    if (*pError == vr::TrackedProp_ValueNotProvidedByDevice)
    {
        ulRetVal = CPSMoveTrackedDeviceLatest::GetUint64TrackedDeviceProperty(prop, pError);
    }

    return ulRetVal;
}

uint32_t CPSMoveControllerLatest::GetStringTrackedDeviceProperty(
    vr::ETrackedDeviceProperty prop, 
    char * pchValue, 
    uint32_t unBufferSize, 
    vr::ETrackedPropertyError * pError)
{
    std::ostringstream ssRetVal;

    switch ( prop )
    {
    case vr::Prop_RenderModelName_String:
        // The {psmove} syntax lets us refer to rendermodels that are installed
        // in the driver's own resources/rendermodels directory.  The driver can
        // still refer to SteamVR models like "generic_hmd".
        switch(m_PSMControllerType)
        {
        case PSMController_Move:
            ssRetVal << "{psmove}psmove_controller";
            break;
        case PSMController_DualShock4:
            ssRetVal << "{psmove}dualshock4_controller";
            break;
        default:
            ssRetVal << "generic_controller";
        }
        break;
    case vr::Prop_TrackingSystemName_String:
        ssRetVal << "psmoveservice";
        break;
	case vr::Prop_IconPathName_String:
        ssRetVal << "../drivers/psmove/resources/icons";
		break;
	case vr::Prop_NamedIconPathDeviceOff_String:
        ssRetVal << "{psmove}controller_status_off.png";
        break;
	case vr::Prop_NamedIconPathDeviceSearching_String:
        ssRetVal << "{psmove}controller_status_ready.png";
        break;
	case vr::Prop_NamedIconPathDeviceSearchingAlert_String:
        ssRetVal << "{psmove}controller_status_ready_alert.png";
        break;
	case vr::Prop_NamedIconPathDeviceReady_String:
        ssRetVal << "{psmove}controller_status_ready.png";
        break;
	case vr::Prop_NamedIconPathDeviceReadyAlert_String:
        ssRetVal << "{psmove}controller_status_ready_alert.png";
        break;
	case vr::Prop_NamedIconPathDeviceNotReady_String:
        ssRetVal << "{psmove}controller_status_error.png";
        break;
	case vr::Prop_NamedIconPathDeviceStandby_String:
        ssRetVal << "{psmove}controller_status_ready.png";
        break;
	case vr::Prop_NamedIconPathDeviceAlertLow_String:
        ssRetVal << "{psmove}controller_status_ready_low.png";
        break;
    }

    std::string sRetVal = ssRetVal.str();
    if ( sRetVal.empty() )
    {        
        return CPSMoveTrackedDeviceLatest::GetStringTrackedDeviceProperty(prop, pchValue, unBufferSize, pError);
    }
    else if ( sRetVal.size() + 1 > unBufferSize )
    {
        *pError = vr::TrackedProp_BufferTooSmall;
        return static_cast<uint32_t>(sRetVal.size() + 1);  // caller needs to know how to size buffer
    }
    else
    {
        snprintf( pchValue, unBufferSize, sRetVal.c_str() );
        *pError = vr::TrackedProp_Success;
        return static_cast<uint32_t>(sRetVal.size() + 1);
    }
}

vr::VRControllerState_t CPSMoveControllerLatest::GetControllerState()
{
    return m_ControllerState;
}

bool CPSMoveControllerLatest::TriggerHapticPulse( uint32_t unAxisId, uint16_t usPulseDurationMicroseconds )
{
    m_pendingHapticPulseDuration = usPulseDurationMicroseconds;
    UpdateRumbleState();

    return true;
}

void CPSMoveControllerLatest::SendButtonUpdates( ButtonUpdate ButtonEvent, uint64_t ulMask )
{
    if ( !ulMask )
        return;

    for ( int i = 0; i< vr::k_EButton_Max; i++ )
    {
        vr::EVRButtonId button = ( vr::EVRButtonId )i;

        uint64_t bit = ButtonMaskFromId( button );

        if ( bit & ulMask )
        {
            ( m_pDriverHost->*ButtonEvent )( m_unSteamVRTrackedDeviceId, button, 0.0 );
        }
    }
}

void CPSMoveControllerLatest::UpdateControllerState()
{
    assert(m_PSMControllerView != nullptr);
    assert(m_PSMControllerView->IsConnected);

    vr::VRControllerState_t NewState = { 0 };

    // Changing unPacketNum tells anyone polling state that something might have
    // changed.  We don't try to be precise about that here.
    NewState.unPacketNum = m_ControllerState.unPacketNum + 1;
   
    switch (m_PSMControllerView->ControllerType)
    {
    case PSMController_Move:
        {
            const PSMPSMove &clientView = m_PSMControllerView->ControllerState.PSMoveState;

<<<<<<< HEAD
			const bool bStartRealignHMDTriggered =
				(clientView.StartButton == PSMButtonState_PRESSED && clientView.SelectButton == PSMButtonState_PRESSED) ||
				(clientView.StartButton == PSMButtonState_PRESSED && clientView.SelectButton == PSMButtonState_DOWN) ||
				(clientView.StartButton == PSMButtonState_DOWN && clientView.SelectButton == PSMButtonState_PRESSED);
=======
			bool bStartRealignHMDTriggered =
				(clientView.GetButtonStart() == PSMoveButton_PRESSED && clientView.GetButtonSelect() == PSMoveButton_PRESSED) ||
				(clientView.GetButtonStart() == PSMoveButton_PRESSED && clientView.GetButtonSelect() == PSMoveButton_DOWN) ||
				(clientView.GetButtonStart() == PSMoveButton_DOWN && clientView.GetButtonSelect() == PSMoveButton_PRESSED);
>>>>>>> 02dd37cf

			// Check if the PSMove has a PSNavi child
			const bool bHasChildNavi =
				m_PSMChildControllerView != nullptr &&
				m_PSMChildControllerView->GetControllerViewType() == ClientControllerView::eControllerType::PSNavi;

			// See if the recenter button has been held for the requisite amount of time
			bool bRecenterRequestTriggered = false;
			{
<<<<<<< HEAD
				PSMButtonState resetPoseButtonState = clientView.SelectButton;
=======
				PSMoveButtonState resetPoseButtonState = clientView.GetButtonSelect();
				PSMoveButtonState resetAlignButtonState;

				// Use PSNavi D-pad up/down if they are free
				if (bHasChildNavi)
				{
					if (m_bUsePSNaviDPadRealign)
					{
						resetAlignButtonState = m_PSMChildControllerView->GetPSNaviView().GetButtonDPadUp();

						switch (resetAlignButtonState)
						{
						case PSMoveButtonState::PSMoveButton_PRESSED:
						{
							m_resetAlignButtonPressTime = std::chrono::high_resolution_clock::now();
						} break;
						case PSMoveButtonState::PSMoveButton_DOWN:
						{
							if (!m_bResetAlignRequestSent)
							{
								const float k_hold_duration_milli = 1000.f;
								std::chrono::time_point<std::chrono::high_resolution_clock> now = std::chrono::high_resolution_clock::now();
								std::chrono::duration<float, std::milli> pressDurationMilli = now - m_resetAlignButtonPressTime;

								if (pressDurationMilli.count() >= k_hold_duration_milli)
								{
									bStartRealignHMDTriggered = true;
								}
							}
						} break;
						case PSMoveButtonState::PSMoveButton_RELEASED:
						{
							m_bResetAlignRequestSent = false;
						} break;
						}
					}
					
					if (m_bUsePSNaviDPadRecenter)
					{
						resetPoseButtonState = m_PSMChildControllerView->GetPSNaviView().GetButtonDPadDown();
					}
				}
>>>>>>> 02dd37cf

				switch (resetPoseButtonState)
				{
				case PSMButtonState_PRESSED:
					{
						m_resetPoseButtonPressTime = std::chrono::high_resolution_clock::now();
					} break;
				case PSMButtonState_DOWN:
					{
						if (!m_bResetPoseRequestSent)
						{
							const float k_hold_duration_milli = (bHasChildNavi) ? 1000.f : 250.f;
							std::chrono::time_point<std::chrono::high_resolution_clock> now = std::chrono::high_resolution_clock::now();
							std::chrono::duration<float, std::milli> pressDurationMilli = now - m_resetPoseButtonPressTime;

							if (pressDurationMilli.count() >= k_hold_duration_milli)
							{
								bRecenterRequestTriggered = true;
							}
						}
					} break;
				case PSMButtonState_RELEASED:
					{
						m_bResetPoseRequestSent = false;
					} break;
				}
			}

            // If START was just pressed while and SELECT was held or vice versa,
			// recenter the controller orientation pose and start the realignment of the controller to HMD tracking space.
            if (bStartRealignHMDTriggered)                
            {
				PSMVector3f controllerBallPointedUpEuler = {(float)M_PI_2, 0.0f, 0.0f};
				PSMQuatf controllerBallPointedUpQuat = PSM_QuatfCreateFromAngles(&controllerBallPointedUpEuler);

				#if LOG_REALIGN_TO_HMD != 0
				DriverLog("CPSMoveControllerLatest::UpdateControllerState(): Calling StartRealignHMDTrackingSpace() in response to controller chord.\n");
				#endif

				PSM_ResetControllerOrientationAsync(m_PSMControllerView->ControllerID, &controllerBallPointedUpQuat, nullptr);
				m_bResetPoseRequestSent = true;

				StartRealignHMDTrackingSpace();
				m_bResetAlignRequestSent = true;
            }
			else if (bRecenterRequestTriggered)
			{
				DriverLog("CPSMoveControllerLatest::UpdateControllerState(): Calling ClientPSMoveAPI::reset_orientation() in response to controller button press.\n");

				PSM_ResetControllerOrientationAsync(m_PSMControllerView->ControllerID, k_psm_quaternion_identity, nullptr);
				m_bResetPoseRequestSent = true;
			}
			else 
			{
<<<<<<< HEAD
				const bool bHasChildNavi= 
					m_PSMChildControllerView != nullptr && 
					m_PSMChildControllerView->ControllerType == PSMController_Move;

=======
>>>>>>> 02dd37cf
				// Process all the button mappings 
				// ------

				// Handle buttons/virtual touchpad buttons on the psmove
				m_touchpadDirectionsUsed = false;
				UpdateControllerStateFromPsMoveButtonState(k_EPSControllerType_Move, k_EPSButtonID_Circle, clientView.CircleButton, &NewState);
				UpdateControllerStateFromPsMoveButtonState(k_EPSControllerType_Move, k_EPSButtonID_Cross, clientView.CrossButton, &NewState);
				UpdateControllerStateFromPsMoveButtonState(k_EPSControllerType_Move, k_EPSButtonID_Move, clientView.MoveButton, &NewState);
				UpdateControllerStateFromPsMoveButtonState(k_EPSControllerType_Move, k_EPSButtonID_PS, clientView.PSButton, &NewState);
				UpdateControllerStateFromPsMoveButtonState(k_EPSControllerType_Move, k_EPSButtonID_Select, clientView.SelectButton, &NewState);
				UpdateControllerStateFromPsMoveButtonState(k_EPSControllerType_Move, k_EPSButtonID_Square, clientView.SquareButton, &NewState);
				UpdateControllerStateFromPsMoveButtonState(k_EPSControllerType_Move, k_EPSButtonID_Start, clientView.StartButton, &NewState);
				UpdateControllerStateFromPsMoveButtonState(k_EPSControllerType_Move, k_EPSButtonID_Triangle, clientView.TriangleButton, &NewState);
				UpdateControllerStateFromPsMoveButtonState(k_EPSControllerType_Move, k_EPSButtonID_Trigger, clientView.TriggerButton, &NewState);

				// Handle buttons/virtual touchpad buttons on the psnavi
				if (bHasChildNavi)
				{
					const PSMPSNavi &naviClientView = m_PSMChildControllerView->ControllerState.PSNaviState;

					UpdateControllerStateFromPsMoveButtonState(k_EPSControllerType_Navi, k_EPSButtonID_Circle, naviClientView.CircleButton, &NewState);
					UpdateControllerStateFromPsMoveButtonState(k_EPSControllerType_Navi, k_EPSButtonID_Cross, naviClientView.CrossButton, &NewState);
					UpdateControllerStateFromPsMoveButtonState(k_EPSControllerType_Navi, k_EPSButtonID_PS, naviClientView.PSButton, &NewState);
					UpdateControllerStateFromPsMoveButtonState(k_EPSControllerType_Navi, k_EPSButtonID_Up, naviClientView.DPadUpButton, &NewState);
					UpdateControllerStateFromPsMoveButtonState(k_EPSControllerType_Navi, k_EPSButtonID_Down, naviClientView.DPadDownButton, &NewState);
					UpdateControllerStateFromPsMoveButtonState(k_EPSControllerType_Navi, k_EPSButtonID_Left, naviClientView.DPadLeftButton, &NewState);
					UpdateControllerStateFromPsMoveButtonState(k_EPSControllerType_Navi, k_EPSButtonID_Right, naviClientView.DPadRightButton, &NewState);
					UpdateControllerStateFromPsMoveButtonState(k_EPSControllerType_Navi, k_EPSButtonID_L1, naviClientView.L1Button, &NewState);
					UpdateControllerStateFromPsMoveButtonState(k_EPSControllerType_Navi, k_EPSButtonID_L2, naviClientView.L2Button, &NewState);
					UpdateControllerStateFromPsMoveButtonState(k_EPSControllerType_Navi, k_EPSButtonID_L3, naviClientView.L3Button, &NewState);
				}

				// Touchpad handling
				if (!m_touchpadDirectionsUsed)
				{
					static const uint64_t s_kTouchpadButtonMask = vr::ButtonMaskFromId(vr::k_EButton_SteamVR_Touchpad);

					// PSNavi TouchPad Handling (i.e. thumbstick as touchpad)
					if (bHasChildNavi)
					{
						const PSMPSNavi &naviClientView = m_PSMChildControllerView->ControllerState.PSNaviState;
						const float thumbStickX = naviClientView.Stick_XAxis;
						const float thumbStickY = naviClientView.Stick_YAxis;
						const float thumbStickRadialDist= sqrtf(thumbStickX*thumbStickX + thumbStickY*thumbStickY);

						if (thumbStickRadialDist >= m_thumbstickDeadzone)
						{
							// Rescale the thumbstick position to hide the dead zone
							const float rescaledRadius= (thumbStickRadialDist - m_thumbstickDeadzone) / (1.f - m_thumbstickDeadzone);

							// Set the thumbstick axis
							NewState.rAxis[0].x = (rescaledRadius / thumbStickRadialDist) * thumbStickX;
							NewState.rAxis[0].y = (rescaledRadius / thumbStickRadialDist) * thumbStickY;

							// Also make sure the touchpad is considered "touched" 
							// if the thumbstick is outside of the deadzone
							NewState.ulButtonTouched |= s_kTouchpadButtonMask;

							// If desired, also treat the touch as a press
							if (m_bThumbstickTouchAsPress)
							{
								NewState.ulButtonPressed |= s_kTouchpadButtonMask;
							}
						}
					}
					// Virtual TouchPad h=Handling (i.e. controller spatial offset as touchpad) 
					else if (m_bUseSpatialOffsetAfterTouchpadPressAsTouchpadAxis)
					{
						bool bTouchpadIsActive = (NewState.ulButtonPressed & s_kTouchpadButtonMask) || (NewState.ulButtonTouched & s_kTouchpadButtonMask);

						if (bTouchpadIsActive)
						{
							bool bIsNewTouchpadLocation = true;

							if (m_bDelayAfterTouchpadPress)
							{					
								std::chrono::time_point<std::chrono::high_resolution_clock> now = std::chrono::high_resolution_clock::now();

								if (!m_bTouchpadWasActive)
								{
									const float k_max_touchpad_press = 2000.0; // time until coordinates are reset, otherwise assume in last location.
									std::chrono::duration<double, std::milli> timeSinceActivated = now - m_lastTouchpadPressTime;

									bIsNewTouchpadLocation = timeSinceActivated.count() >= k_max_touchpad_press;
								}
								m_lastTouchpadPressTime = now;

							}

							if (bIsNewTouchpadLocation)
							{
								if (!m_bTouchpadWasActive)
								{
									// Just pressed.
									const PSMPSMove &view = m_PSMControllerView->ControllerState.PSMoveState;
									m_driverSpaceRotationAtTouchpadPressTime = view.Pose.Orientation;

									GetMetersPosInRotSpace(&m_driverSpaceRotationAtTouchpadPressTime, &m_posMetersAtTouchpadPressTime);

									#if LOG_TOUCHPAD_EMULATION != 0
									DriverLog("Touchpad pressed! At (%f, %f, %f) meters relative to orientation\n",
										m_posMetersAtTouchpadPressTime.x, m_posMetersAtTouchpadPressTime.y, m_posMetersAtTouchpadPressTime.z);
									#endif
								}
								else
								{
									// Held!
									PSMVector3f newPosMeters;
									GetMetersPosInRotSpace(&m_driverSpaceRotationAtTouchpadPressTime, &newPosMeters);

									PSMVector3f offsetMeters = PSM_Vector3fSubtract(&newPosMeters, &m_posMetersAtTouchpadPressTime);

									#if LOG_TOUCHPAD_EMULATION != 0
									DriverLog("Touchpad held! Relative position (%f, %f, %f) meters\n",
										offsetMeters.x, offsetMeters.y, offsetMeters.z);
									#endif

									NewState.rAxis[0].x = offsetMeters.x / m_fMetersPerTouchpadAxisUnits;
									NewState.rAxis[0].x = fminf(fmaxf(NewState.rAxis[0].x, -1.0f), 1.0f);

									NewState.rAxis[0].y = -offsetMeters.z / m_fMetersPerTouchpadAxisUnits;
									NewState.rAxis[0].y = fminf(fmaxf(NewState.rAxis[0].y, -1.0f), 1.0f);

									#if LOG_TOUCHPAD_EMULATION != 0
									DriverLog("Touchpad axis at (%f, %f) \n",
										NewState.rAxis[0].x, NewState.rAxis[0].y);
									#endif
								}
							}
						}

						// Remember if the touchpad was active the previous frame for edge detection
						m_bTouchpadWasActive = bTouchpadIsActive;
					}
				}

				// Touchpad SteamVR Events
				if (NewState.rAxis[0].x != m_ControllerState.rAxis[0].x || 
					NewState.rAxis[0].y != m_ControllerState.rAxis[0].y)
				{
					m_pDriverHost->TrackedDeviceAxisUpdated(m_unSteamVRTrackedDeviceId, 0, NewState.rAxis[0]);
				}

				// PSMove Trigger handling
				NewState.rAxis[m_triggerAxisIndex].x = clientView.TriggerValue;
				NewState.rAxis[m_triggerAxisIndex].y = 0.f;

				// Attached PSNavi Trigger handling
				if (bHasChildNavi)
				{
					const PSMPSNavi &naviClientView = m_PSMChildControllerView->ControllerState.PSNaviState;

					NewState.rAxis[m_triggerAxisIndex].x = fmaxf(NewState.rAxis[m_triggerAxisIndex].x, naviClientView.TriggerValue);
				}

				// Trigger SteamVR Events
				if (NewState.rAxis[m_triggerAxisIndex].x != m_ControllerState.rAxis[m_triggerAxisIndex].x)
				{
					if (NewState.rAxis[m_triggerAxisIndex].x > 0.1f)
					{
						NewState.ulButtonTouched |= vr::ButtonMaskFromId(static_cast<vr::EVRButtonId>(vr::k_EButton_Axis0 + m_triggerAxisIndex));
					}

					if (NewState.rAxis[m_triggerAxisIndex].x > 0.8f)
					{
						NewState.ulButtonPressed |= vr::ButtonMaskFromId(static_cast<vr::EVRButtonId>(vr::k_EButton_Axis0 + m_triggerAxisIndex));
					}

					m_pDriverHost->TrackedDeviceAxisUpdated(m_unSteamVRTrackedDeviceId, m_triggerAxisIndex, NewState.rAxis[m_triggerAxisIndex]);
				}
			}
        } break;
    case PSMController_DualShock4:
        {
            const PSMDualShock4 &clientView = m_PSMControllerView->ControllerState.PSDS4State;

			const bool bStartRealignHMDTriggered =
				(clientView.ShareButton == PSMButtonState_PRESSED && clientView.OptionsButton == PSMButtonState_PRESSED) ||
				(clientView.ShareButton == PSMButtonState_PRESSED && clientView.OptionsButton == PSMButtonState_DOWN) ||
				(clientView.ShareButton == PSMButtonState_DOWN && clientView.OptionsButton == PSMButtonState_PRESSED);

			// See if the recenter button has been held for the requisite amount of time
			bool bRecenterRequestTriggered = false;
			{
				PSMButtonState resetPoseButtonState = clientView.OptionsButton;

				switch (resetPoseButtonState)
				{
				case PSMButtonState_PRESSED:
					{
						m_resetPoseButtonPressTime = std::chrono::high_resolution_clock::now();
					} break;
				case PSMButtonState_DOWN:
				{
					if (!m_bResetPoseRequestSent)
					{
						const float k_hold_duration_milli = 250.f;
						std::chrono::time_point<std::chrono::high_resolution_clock> now = std::chrono::high_resolution_clock::now();
						std::chrono::duration<float, std::milli> pressDurationMilli = now - m_resetPoseButtonPressTime;

						if (pressDurationMilli.count() >= k_hold_duration_milli)
						{
							bRecenterRequestTriggered = true;
						}
					}
				} break;
				case PSMButtonState_RELEASED:
					{
						m_bResetPoseRequestSent = false;
					} break;
				}
			}

			// If SHARE was just pressed while and OPTIONS was held or vice versa,
			// recenter the controller orientation pose and start the realignment of the controller to HMD tracking space.
			if (bStartRealignHMDTriggered)
			{
				#if LOG_REALIGN_TO_HMD != 0
				DriverLog("CPSMoveControllerLatest::UpdateControllerState(): Calling StartRealignHMDTrackingSpace() in response to controller chord.\n");
				#endif

				PSM_ResetControllerOrientationAsync(m_PSMControllerView->ControllerID, k_psm_quaternion_identity, nullptr);
				m_bResetPoseRequestSent = true;

				StartRealignHMDTrackingSpace();
			}
			else if (bRecenterRequestTriggered)
			{
				DriverLog("CPSMoveControllerLatest::UpdateControllerState(): Calling ClientPSMoveAPI::reset_orientation() in response to controller button press.\n");

				PSM_ResetControllerOrientationAsync(m_PSMControllerView->ControllerID, k_psm_quaternion_identity, nullptr);
				m_bResetPoseRequestSent = true;
			}
			else
			{
				if (clientView.L1Button)
					NewState.ulButtonPressed |= vr::ButtonMaskFromId(psButtonIDToVRButtonID[k_EPSControllerType_DS4][k_EPSButtonID_L1]);
				if (clientView.L2Button)
					NewState.ulButtonPressed |= vr::ButtonMaskFromId(psButtonIDToVRButtonID[k_EPSControllerType_DS4][k_EPSButtonID_L2]);
				if (clientView.L3Button)
					NewState.ulButtonPressed |= vr::ButtonMaskFromId(psButtonIDToVRButtonID[k_EPSControllerType_DS4][k_EPSButtonID_L3]);
				if (clientView.R1Button)
					NewState.ulButtonPressed |= vr::ButtonMaskFromId(psButtonIDToVRButtonID[k_EPSControllerType_DS4][k_EPSButtonID_R1]);
				if (clientView.R2Button)
					NewState.ulButtonPressed |= vr::ButtonMaskFromId(psButtonIDToVRButtonID[k_EPSControllerType_DS4][k_EPSButtonID_R2]);
				if (clientView.R3Button)
					NewState.ulButtonPressed |= vr::ButtonMaskFromId(psButtonIDToVRButtonID[k_EPSControllerType_DS4][k_EPSButtonID_R3]);

				if (clientView.CircleButton)
					NewState.ulButtonPressed |= vr::ButtonMaskFromId(psButtonIDToVRButtonID[k_EPSControllerType_DS4][k_EPSButtonID_Circle]);
				if (clientView.CrossButton)
					NewState.ulButtonPressed |= vr::ButtonMaskFromId(psButtonIDToVRButtonID[k_EPSControllerType_DS4][k_EPSButtonID_Cross]);
				if (clientView.SquareButton)
					NewState.ulButtonPressed |= vr::ButtonMaskFromId(psButtonIDToVRButtonID[k_EPSControllerType_DS4][k_EPSButtonID_Square]);
				if (clientView.TriangleButton)
					NewState.ulButtonPressed |= vr::ButtonMaskFromId(psButtonIDToVRButtonID[k_EPSControllerType_DS4][k_EPSButtonID_Triangle]);

				if (clientView.DPadUpButton)
					NewState.ulButtonPressed |= vr::ButtonMaskFromId(psButtonIDToVRButtonID[k_EPSControllerType_DS4][k_EPSButtonID_Up]);
				if (clientView.DPadDownButton)
					NewState.ulButtonPressed |= vr::ButtonMaskFromId(psButtonIDToVRButtonID[k_EPSControllerType_DS4][k_EPSButtonID_Down]);
				if (clientView.DPadLeftButton)
					NewState.ulButtonPressed |= vr::ButtonMaskFromId(psButtonIDToVRButtonID[k_EPSControllerType_DS4][k_EPSButtonID_Left]);
				if (clientView.DPadRightButton)
					NewState.ulButtonPressed |= vr::ButtonMaskFromId(psButtonIDToVRButtonID[k_EPSControllerType_DS4][k_EPSButtonID_Right]);

				if (clientView.OptionsButton)
					NewState.ulButtonPressed |= vr::ButtonMaskFromId(psButtonIDToVRButtonID[k_EPSControllerType_DS4][k_EPSButtonID_Options]);
				if (clientView.ShareButton)
					NewState.ulButtonPressed |= vr::ButtonMaskFromId(psButtonIDToVRButtonID[k_EPSControllerType_DS4][k_EPSButtonID_Share]);
				if (clientView.TrackPadButton)
					NewState.ulButtonPressed |= vr::ButtonMaskFromId(psButtonIDToVRButtonID[k_EPSControllerType_DS4][k_EPSButtonID_Trackpad]);
				if (clientView.PSButton)
					NewState.ulButtonPressed |= vr::ButtonMaskFromId(psButtonIDToVRButtonID[k_EPSControllerType_DS4][k_EPSButtonID_PS]);

				NewState.rAxis[0].x = clientView.LeftAnalogX;
				NewState.rAxis[0].y = -clientView.LeftAnalogY;

				NewState.rAxis[1].x = clientView.LeftTriggerValue;
				NewState.rAxis[1].y = 0.f;

				NewState.rAxis[2].x = clientView.RightAnalogX;
				NewState.rAxis[2].y = -clientView.RightAnalogY;

				NewState.rAxis[3].x = clientView.RightTriggerValue;
				NewState.rAxis[3].y = 0.f;

				if (NewState.rAxis[0].x != m_ControllerState.rAxis[0].x || NewState.rAxis[0].y != m_ControllerState.rAxis[0].y)
					m_pDriverHost->TrackedDeviceAxisUpdated(m_unSteamVRTrackedDeviceId, 0, NewState.rAxis[0]);
				if (NewState.rAxis[1].x != m_ControllerState.rAxis[1].x)
					m_pDriverHost->TrackedDeviceAxisUpdated(m_unSteamVRTrackedDeviceId, 1, NewState.rAxis[1]);

				if (NewState.rAxis[2].x != m_ControllerState.rAxis[2].x || NewState.rAxis[2].y != m_ControllerState.rAxis[2].y)
					m_pDriverHost->TrackedDeviceAxisUpdated(m_unSteamVRTrackedDeviceId, 2, NewState.rAxis[2]);
				if (NewState.rAxis[3].x != m_ControllerState.rAxis[3].x)
					m_pDriverHost->TrackedDeviceAxisUpdated(m_unSteamVRTrackedDeviceId, 3, NewState.rAxis[3]);
			}
        } break;
    }

    // All pressed buttons are touched
    NewState.ulButtonTouched |= NewState.ulButtonPressed;

    uint64_t ulChangedTouched = NewState.ulButtonTouched ^ m_ControllerState.ulButtonTouched;
    uint64_t ulChangedPressed = NewState.ulButtonPressed ^ m_ControllerState.ulButtonPressed;

    SendButtonUpdates( &vr::IServerDriverHost::TrackedDeviceButtonTouched, ulChangedTouched & NewState.ulButtonTouched );
    SendButtonUpdates( &vr::IServerDriverHost::TrackedDeviceButtonPressed, ulChangedPressed & NewState.ulButtonPressed );
    SendButtonUpdates( &vr::IServerDriverHost::TrackedDeviceButtonUnpressed, ulChangedPressed & ~NewState.ulButtonPressed );
    SendButtonUpdates( &vr::IServerDriverHost::TrackedDeviceButtonUntouched, ulChangedTouched & ~NewState.ulButtonTouched );

    m_ControllerState = NewState;
}


void CPSMoveControllerLatest::UpdateControllerStateFromPsMoveButtonState(
	ePSControllerType controllerType,
	ePSButtonID buttonId,
	PSMButtonState buttonState, 
	vr::VRControllerState_t* pControllerStateToUpdate)
{
	if (buttonState & PSMButtonState_PRESSED || buttonState & PSMButtonState_DOWN)
	{
		if (psButtonIDToVRButtonID[controllerType][buttonId] == k_touchpadTouchMapping) {
			pControllerStateToUpdate->ulButtonTouched |= vr::ButtonMaskFromId(vr::k_EButton_SteamVR_Touchpad);
		}
		else {
			pControllerStateToUpdate->ulButtonPressed |= vr::ButtonMaskFromId(psButtonIDToVRButtonID[controllerType][buttonId]);

			if (psButtonIDToVrTouchpadDirection[controllerType][buttonId] == k_EVRTouchpadDirection_Left)
			{
				m_touchpadDirectionsUsed = true;
				pControllerStateToUpdate->rAxis[0].x = -1.0f;
				pControllerStateToUpdate->ulButtonPressed |= vr::ButtonMaskFromId(vr::k_EButton_SteamVR_Touchpad);
			}
			else if (psButtonIDToVrTouchpadDirection[controllerType][buttonId] == k_EVRTouchpadDirection_Right)
			{
				m_touchpadDirectionsUsed = true;
				pControllerStateToUpdate->rAxis[0].x = 1.0f;
				pControllerStateToUpdate->ulButtonPressed |= vr::ButtonMaskFromId(vr::k_EButton_SteamVR_Touchpad);
			}
			else if (psButtonIDToVrTouchpadDirection[controllerType][buttonId] == k_EVRTouchpadDirection_Up)
			{
				m_touchpadDirectionsUsed = true;
				pControllerStateToUpdate->rAxis[0].y = 1.0f;
				pControllerStateToUpdate->ulButtonPressed |= vr::ButtonMaskFromId(vr::k_EButton_SteamVR_Touchpad);
			}
			else if (psButtonIDToVrTouchpadDirection[controllerType][buttonId] == k_EVRTouchpadDirection_Down)
			{
				m_touchpadDirectionsUsed = true;
				pControllerStateToUpdate->rAxis[0].y = -1.0f;
				pControllerStateToUpdate->ulButtonPressed |= vr::ButtonMaskFromId(vr::k_EButton_SteamVR_Touchpad);
			}
		}
	}
}


PSMQuatf ExtractHMDYawQuaternion(const PSMQuatf &q)
{
    // Convert the quaternion to a basis matrix
    const PSMMatrix3f hmd_orientation = PSM_Matrix3fCreateFromQuatf(&q);

    // Extract the forward (z-axis) vector from the basis
    const PSMVector3f forward = PSM_Matrix3fBasisZ(&hmd_orientation);
	PSMVector3f forward2d = {forward.x, 0.f, forward.z};
	forward2d= PSM_Vector3fNormalizeWithDefault(&forward2d, k_psm_float_vector3_k);

    // Compute the yaw angle (amount the z-axis has been rotated to it's current facing)
    const float cos_yaw = PSM_Vector3fDot(&forward, k_psm_float_vector3_k);
    float half_yaw = acosf(fminf(fmaxf(cos_yaw, -1.f), 1.f)) / 2.f;

	// Flip the sign of the yaw angle depending on if forward2d is to the left or right of global forward
	PSMVector3f yaw_axis = PSM_Vector3fCross(k_psm_float_vector3_k, &forward2d);
	if (PSM_Vector3fDot(&yaw_axis, k_psm_float_vector3_j) < 0)
	{
		half_yaw = -half_yaw;
	}

    // Convert this yaw rotation back into a quaternion
    PSMQuatf yaw_quaternion =
        PSM_QuatfCreate(
            cosf(half_yaw), // w = cos(theta/2)
            0.f, sinf(half_yaw), 0.f); // (x, y, z) = sin(theta/2)*axis, where axis = (0, 1, 0)

    return yaw_quaternion;
}

PSMQuatf ExtractPSMoveYawQuaternion(const PSMQuatf &q)
{
	// Convert the quaternion to a basis matrix
	const PSMMatrix3f psmove_basis = PSM_Matrix3fCreateFromQuatf(&q);

	// Extract the forward (negative z-axis) vector from the basis
	const PSMVector3f global_forward = {0.f, 0.f, -1.f};
	const PSMVector3f &forward = PSM_Matrix3fBasisY(&psmove_basis);
	PSMVector3f forward2d = {forward.x, 0.f, forward.z};
	forward2d= PSM_Vector3fNormalizeWithDefault(&forward2d, &global_forward);

	// Compute the yaw angle (amount the z-axis has been rotated to it's current facing)
	const float cos_yaw = PSM_Vector3fDot(&forward, &global_forward);
	float yaw = acosf(fminf(fmaxf(cos_yaw, -1.f), 1.f));

	// Flip the sign of the yaw angle depending on if forward2d is to the left or right of global forward
	const PSMVector3f &global_up = *k_psm_float_vector3_j;
	PSMVector3f yaw_axis = PSM_Vector3fCross(&global_forward, &forward2d);
	if (PSM_Vector3fDot(&yaw_axis, &global_up) < 0)
	{
		yaw = -yaw;
	}

	// Convert this yaw rotation back into a quaternion
	PSMVector3f eulerPitch= {(float)1.57079632679489661923, 0.f, 0.f}; // pitch 90 up first
	PSMVector3f eulerYaw= {0, yaw, 0};
	PSMQuatf quatPitch= PSM_QuatfCreateFromAngles(&eulerPitch);
	PSMQuatf quatYaw= PSM_QuatfCreateFromAngles(&eulerYaw);
	PSMQuatf yaw_quaternion =
		PSM_QuatfConcat(
			&quatPitch, // pitch 90 up first
			&quatYaw); // Then apply the yaw

	return yaw_quaternion;
}

void CPSMoveControllerLatest::GetMetersPosInRotSpace(const PSMQuatf *rotation, PSMVector3f* out_position)
{
	const PSMPSMove &view = m_PSMControllerView->ControllerState.PSMoveState;
	const PSMVector3f &position = view.Pose.Position;

	PSMVector3f unrotatedPositionMeters= PSM_Vector3fScale(&position, k_fScalePSMoveAPIToMeters);
	PSMQuatf viewOrientationInverse	= PSM_QuatfConjugate(rotation);

	*out_position = PSM_QuatfRotateVector(&viewOrientationInverse, &unrotatedPositionMeters);
}

void CPSMoveControllerLatest::StartRealignHMDTrackingSpace()
{
	#if LOG_REALIGN_TO_HMD != 0
		DriverLog( "Begin CPSMoveControllerLatest::StartRealignHMDTrackingSpace()\n" );
	#endif

	if (m_trackingStatus != vr::TrackingResult_Calibrating_InProgress)
	{
		m_trackingStatus = vr::TrackingResult_Calibrating_InProgress;
		RequestLatestHMDPose(0.f, CPSMoveControllerLatest::FinishRealignHMDTrackingSpace, this);
	}
}

void CPSMoveControllerLatest::FinishRealignHMDTrackingSpace(
	const PSMPosef &hmd_pose_raw_meters, 
	void *userdata)
{

	CPSMoveControllerLatest* pThis = (CPSMoveControllerLatest*)userdata;

	#if LOG_REALIGN_TO_HMD != 0
		DriverLog("Begin CPSMoveControllerLatest::FinishRealignHMDTrackingSpace()\n");
	#endif

	PSMPosef hmd_pose_meters = hmd_pose_raw_meters;
	DriverLog("hmd_pose_meters(raw): %s \n", PSMPosefToString(hmd_pose_meters).c_str());

	// Make the HMD orientation only contain a yaw
	hmd_pose_meters.Orientation = ExtractHMDYawQuaternion(hmd_pose_raw_meters.Orientation);
	DriverLog("hmd_pose_meters(yaw-only): %s \n", PSMPosefToString(hmd_pose_meters).c_str());

	// We have the transform of the HMD in world space. 
	// However the HMD and the controller aren't quite aligned depending on the controller type:
	PSMQuatf controllerOrientationInHmdSpaceQuat= *k_psm_quaternion_identity;
	PSMVector3f controllerLocalOffsetFromHmdPosition= *k_psm_float_vector3_zero;
	if (pThis->m_PSMControllerType == PSMControllerType::PSMController_Move)
	{
		// Rotation) The controller's local -Z axis (from the center to the glowing ball) is currently pointed 
		//    in the direction of the HMD's local +Y axis, 
		// Translation) The controller's position is a few inches ahead of the HMD's on the HMD's local -Z axis. 
		PSMVector3f eulerPitch= {(float)M_PI_2, 0.0f, 0.0f};
		controllerOrientationInHmdSpaceQuat = PSM_QuatfCreateFromAngles(&eulerPitch);
		controllerLocalOffsetFromHmdPosition = {0.0f, 0.0f, -1.0f * pThis->m_fControllerMetersInFrontOfHmdAtCalibration};
	}
	else if (pThis->m_PSMControllerType == PSMControllerType::PSMController_DualShock4)
	{
		// Translation) The controller's position is a few inches ahead of the HMD's on the HMD's local -Z axis. 
		controllerLocalOffsetFromHmdPosition = {0.0f, 0.0f, -1.0f * pThis->m_fControllerMetersInFrontOfHmdAtCalibration};
	}

	// Transform the HMD's world space transform to where we expect the controller's world space transform to be.
	PSMPosef controllerPoseRelativeToHMD =
		PSM_PosefCreate(&controllerLocalOffsetFromHmdPosition, &controllerOrientationInHmdSpaceQuat);

	DriverLog("controllerPoseRelativeToHMD: %s \n", PSMPosefToString(controllerPoseRelativeToHMD).c_str());

	// Compute the expected controller pose in HMD tracking space (i.e. "World Space")
	PSMPosef controller_world_space_pose = PSM_PosefConcat(&controllerPoseRelativeToHMD, &hmd_pose_meters);
	DriverLog("controller_world_space_pose: %s \n", PSMPosefToString(controller_world_space_pose).c_str());


	// We now have the transform of the controller in world space -- controller_world_space_pose

	// We also have the transform of the controller in driver space -- psmove_pose_meters

	// We need the transform that goes from driver space to world space -- driver_pose_to_world_pose
	// psmove_pose_meters * driver_pose_to_world_pose = controller_world_space_pose
	// psmove_pose_meters.inverse() * psmove_pose_meters * driver_pose_to_world_pose = psmove_pose_meters.inverse() * controller_world_space_pose
	// driver_pose_to_world_pose = psmove_pose_meters.inverse() * controller_world_space_pose
	CPSMoveControllerLatest *controller = reinterpret_cast<CPSMoveControllerLatest *>(userdata);

	// Get the current pose from the controller view instead of using the driver's cached
	// value because the user may have triggered a pose reset, in which case the driver's
	// cached pose might not yet be up to date by the time this callback is triggered.
	PSMPosef controller_pose_meters = *k_psm_pose_identity;
	if (pThis->m_PSMControllerType == PSMControllerType::PSMController_Move)
	{
		controller_pose_meters = controller->m_PSMControllerView->ControllerState.PSMoveState.Pose;
	}
	else if (pThis->m_PSMControllerType == PSMControllerType::PSMController_DualShock4)
	{
		controller_pose_meters = controller->m_PSMControllerView->ControllerState.PSDS4State.Pose;
	}
	DriverLog("controller_pose_meters(raw): %s \n", PSMPosefToString(controller_pose_meters).c_str());

	// PSMove Position is in cm, but OpenVR stores position in meters
	controller_pose_meters.Position= PSM_Vector3fScale(&controller_pose_meters.Position, k_fScalePSMoveAPIToMeters);

	if (pThis->m_PSMControllerType == PSMControllerType::PSMController_Move)
	{
		if (pThis->m_bUseControllerOrientationInHMDAlignment)
		{
			// Extract only the yaw from the controller orientation (assume it's mostly held upright)
			controller_pose_meters.Orientation = ExtractPSMoveYawQuaternion(controller_pose_meters.Orientation);
			DriverLog("controller_pose_meters(yaw-only): %s \n", PSMPosefToString(controller_pose_meters).c_str());
		}
		else
		{
			const PSMVector3f eulerPitch= {(float)M_PI_2, 0.0f, 0.0f};

			controller_pose_meters.Orientation = PSM_QuatfCreateFromAngles(&eulerPitch);
			DriverLog("controller_pose_meters(no-rotation): %s \n", PSMPosefToString(controller_pose_meters).c_str());
		}
	}
	else if (pThis->m_PSMControllerType == PSMControllerType::PSMController_DualShock4)
	{
		controller_pose_meters.Orientation = *k_psm_quaternion_identity;
		DriverLog("controller_pose_meters(no-rotation): %s \n", PSMPosefToString(controller_pose_meters).c_str());
	}	

	PSMPosef controller_pose_inv = PSM_PosefInverse(&controller_pose_meters);
	DriverLog("controller_pose_inv: %s \n", PSMPosefToString(controller_pose_inv).c_str());

	PSMPosef driver_pose_to_world_pose = PSM_PosefConcat(&controller_pose_inv, &controller_world_space_pose);
	DriverLog("driver_pose_to_world_pose: %s \n", PSMPosefToString(driver_pose_to_world_pose).c_str());

	PSMPosef test_composed_controller_world_space = PSM_PosefConcat(&controller_pose_meters, &driver_pose_to_world_pose);
	DriverLog("test_composed_controller_world_space: %s \n", PSMPosefToString(test_composed_controller_world_space).c_str());

	g_ServerTrackedDeviceProvider.SetHMDTrackingSpace(driver_pose_to_world_pose);
}

void CPSMoveControllerLatest::UpdateTrackingState()
{
    assert(m_PSMControllerView != nullptr);
    assert(m_PSMControllerView->IsConnected);

	// The tracking status will be one of the following states:
    m_Pose.result = m_trackingStatus;

    m_Pose.deviceIsConnected = m_PSMControllerView->IsConnected;

    // These should always be false from any modern driver.  These are for Oculus DK1-like
    // rotation-only tracking.  Support for that has likely rotted in vrserver.
    m_Pose.willDriftInYaw = false;
    m_Pose.shouldApplyHeadModel = false;

    switch (m_PSMControllerView->ControllerType)
    {
    case PSMControllerType::PSMController_Move:
        {
            const PSMPSMove &view= m_PSMControllerView->ControllerState.PSMoveState;

            // No prediction since that's already handled in the psmove service
            m_Pose.poseTimeOffset = 0.f;

            // No transform due to the current HMD orientation
            m_Pose.qDriverFromHeadRotation.w = 1.f;
            m_Pose.qDriverFromHeadRotation.x = 0.0f;
            m_Pose.qDriverFromHeadRotation.y = 0.0f;
            m_Pose.qDriverFromHeadRotation.z = 0.0f;
            m_Pose.vecDriverFromHeadTranslation[0] = 0.f;
            m_Pose.vecDriverFromHeadTranslation[1] = 0.f;
            m_Pose.vecDriverFromHeadTranslation[2] = 0.f;            

            // Set position
            {
                const PSMVector3f &position = view.Pose.Position;

                m_Pose.vecPosition[0] = position.x * k_fScalePSMoveAPIToMeters;
                m_Pose.vecPosition[1] = position.y * k_fScalePSMoveAPIToMeters;
                m_Pose.vecPosition[2] = position.z * k_fScalePSMoveAPIToMeters;
            }

			// virtual extend controllers
			if (m_fVirtuallExtendControllersYMeters != 0.0f || m_fVirtuallExtendControllersZMeters != 0.0f)
			{
				const PSMQuatf &orientation = view.Pose.Orientation;

				PSMVector3f shift = {(float)m_Pose.vecPosition[0], (float)m_Pose.vecPosition[1], (float)m_Pose.vecPosition[2]};

				if (m_fVirtuallExtendControllersZMeters != 0.0f) {

					PSMVector3f local_forward = {0, 0, -1};
					PSMVector3f global_forward = PSM_QuatfRotateVector(&orientation, &local_forward);

					shift = PSM_Vector3fScaleAndAdd(&global_forward, m_fVirtuallExtendControllersZMeters, &shift);
				}

				if (m_fVirtuallExtendControllersYMeters != 0.0f) {

					PSMVector3f local_forward = {0, -1, 0};
					PSMVector3f global_forward = PSM_QuatfRotateVector(&orientation, &local_forward);

					shift = PSM_Vector3fScaleAndAdd(&global_forward, m_fVirtuallExtendControllersYMeters, &shift);
				}

				m_Pose.vecPosition[0] = shift.x;
				m_Pose.vecPosition[1] = shift.y;
				m_Pose.vecPosition[2] = shift.z;
			}

            // Set rotational coordinates
            {
                const PSMQuatf &orientation = view.Pose.Orientation;

                m_Pose.qRotation.w = orientation.w;
                m_Pose.qRotation.x = orientation.x;
                m_Pose.qRotation.y = orientation.y;
                m_Pose.qRotation.z = orientation.z;
            }

            // Set the physics state of the controller
            {
                const PSMPhysicsData &physicsData= view.PhysicsData;

                m_Pose.vecVelocity[0] = physicsData.LinearVelocityCmPerSec.x * k_fScalePSMoveAPIToMeters;
                m_Pose.vecVelocity[1] = physicsData.LinearVelocityCmPerSec.y * k_fScalePSMoveAPIToMeters;
                m_Pose.vecVelocity[2] = physicsData.LinearVelocityCmPerSec.z * k_fScalePSMoveAPIToMeters;

                m_Pose.vecAcceleration[0] = physicsData.LinearAccelerationCmPerSecSqr.x * k_fScalePSMoveAPIToMeters;
                m_Pose.vecAcceleration[1] = physicsData.LinearAccelerationCmPerSecSqr.y * k_fScalePSMoveAPIToMeters;
                m_Pose.vecAcceleration[2] = physicsData.LinearAccelerationCmPerSecSqr.z * k_fScalePSMoveAPIToMeters;

                m_Pose.vecAngularVelocity[0] = physicsData.AngularVelocityRadPerSec.x;
                m_Pose.vecAngularVelocity[1] = physicsData.AngularVelocityRadPerSec.y;
                m_Pose.vecAngularVelocity[2] = physicsData.AngularVelocityRadPerSec.z;

                m_Pose.vecAngularAcceleration[0] = physicsData.AngularAccelerationRadPerSecSqr.x;
                m_Pose.vecAngularAcceleration[1] = physicsData.AngularAccelerationRadPerSecSqr.y;
                m_Pose.vecAngularAcceleration[2] = physicsData.AngularAccelerationRadPerSecSqr.z;
            }

            m_Pose.poseIsValid = 
				m_PSMControllerView->ControllerState.PSMoveState.bIsPositionValid && 
				m_PSMControllerView->ControllerState.PSMoveState.bIsOrientationValid;

            // This call posts this pose to shared memory, where all clients will have access to it the next
            // moment they want to predict a pose.
            m_pDriverHost->TrackedDevicePoseUpdated(m_unSteamVRTrackedDeviceId, m_Pose);
        } break;
    case PSMControllerType::PSMController_DualShock4:
        {
            const PSMDualShock4 &view = m_PSMControllerView->ControllerState.PSDS4State;

            // No prediction since that's already handled in the psmove service
            m_Pose.poseTimeOffset = 0.f;

            // Rotate -90 degrees about the x-axis from the current HMD orientation
            m_Pose.qDriverFromHeadRotation.w = 1.f;
            m_Pose.qDriverFromHeadRotation.x = 0.0f;
            m_Pose.qDriverFromHeadRotation.y = 0.0f;
            m_Pose.qDriverFromHeadRotation.z = 0.0f;
            m_Pose.vecDriverFromHeadTranslation[0] = 0.f;
            m_Pose.vecDriverFromHeadTranslation[1] = 0.f;
            m_Pose.vecDriverFromHeadTranslation[2] = 0.f;

            // Set position
            {
                const PSMVector3f &position = view.Pose.Position;

                m_Pose.vecPosition[0] = position.x * k_fScalePSMoveAPIToMeters;
                m_Pose.vecPosition[1] = position.y * k_fScalePSMoveAPIToMeters;
                m_Pose.vecPosition[2] = position.z * k_fScalePSMoveAPIToMeters;
            }

            // Set rotational coordinates
            {
                const PSMQuatf &orientation = view.Pose.Orientation;

                m_Pose.qRotation.w = orientation.w;
                m_Pose.qRotation.x = orientation.x;
                m_Pose.qRotation.y = orientation.y;
                m_Pose.qRotation.z = orientation.z;
            }

            // Set the physics state of the controller
            // TODO: Physics data is too noisy for the DS4 right now, causes jitter
            {
                const PSMPhysicsData &physicsData= view.PhysicsData;

                m_Pose.vecVelocity[0] = 0.f; // physicsData.Velocity.i * k_fScalePSMoveAPIToMeters;
                m_Pose.vecVelocity[1] = 0.f; // physicsData.Velocity.j * k_fScalePSMoveAPIToMeters;
                m_Pose.vecVelocity[2] = 0.f; // physicsData.Velocity.k * k_fScalePSMoveAPIToMeters;

                m_Pose.vecAcceleration[0] = 0.f; // physicsData.Acceleration.i * k_fScalePSMoveAPIToMeters;
                m_Pose.vecAcceleration[1] = 0.f; // physicsData.Acceleration.j * k_fScalePSMoveAPIToMeters;
                m_Pose.vecAcceleration[2] = 0.f; // physicsData.Acceleration.k * k_fScalePSMoveAPIToMeters;

                m_Pose.vecAngularVelocity[0] = 0.f; // physicsData.AngularVelocity.i;
                m_Pose.vecAngularVelocity[1] = 0.f; // physicsData.AngularVelocity.j;
                m_Pose.vecAngularVelocity[2] = 0.f; // physicsData.AngularVelocity.k;

                m_Pose.vecAngularAcceleration[0] = 0.f; // physicsData.AngularAcceleration.i;
                m_Pose.vecAngularAcceleration[1] = 0.f; // physicsData.AngularAcceleration.j;
                m_Pose.vecAngularAcceleration[2] = 0.f; // physicsData.AngularAcceleration.k;
            }

            m_Pose.poseIsValid =
				m_PSMControllerView->ControllerState.PSDS4State.bIsPositionValid && 
				m_PSMControllerView->ControllerState.PSDS4State.bIsOrientationValid;

            // This call posts this pose to shared memory, where all clients will have access to it the next
            // moment they want to predict a pose.
            m_pDriverHost->TrackedDevicePoseUpdated(m_unSteamVRTrackedDeviceId, m_Pose);
        } break;
    }
}

void CPSMoveControllerLatest::UpdateRumbleState()
{
	if (!m_bRumbleSuppressed)
	{
		const float k_max_rumble_update_rate = 33.f; // Don't bother trying to update the rumble faster than 30fps (33ms)
		const float k_max_pulse_microseconds = 1000.f; // Docs suggest max pulse duration of 5ms, but we'll call 1ms max

		std::chrono::time_point<std::chrono::high_resolution_clock> now = std::chrono::high_resolution_clock::now();
		bool bTimoutElapsed = true;

		if (m_lastTimeRumbleSentValid)
		{
			std::chrono::duration<double, std::milli> timeSinceLastSend = now - m_lastTimeRumbleSent;

			bTimoutElapsed = timeSinceLastSend.count() >= k_max_rumble_update_rate;
		}

		// See if a rumble request hasn't come too recently
		if (bTimoutElapsed)
		{
			float rumble_fraction = static_cast<float>(m_pendingHapticPulseDuration) / k_max_pulse_microseconds;

			// Unless a zero rumble intensity was explicitly set, 
			// don't rumble less than 35% (no enough to feel)
			if (m_pendingHapticPulseDuration != 0)
			{
				if (rumble_fraction < 0.35f)
				{
					// rumble values less 35% isn't noticeable
					rumble_fraction = 0.35f;
				}
			}

			// Keep the pulse intensity within reasonable bounds
			if (rumble_fraction > 1.f)
			{
				rumble_fraction = 1.f;
			}

			// Actually send the rumble to the server
			PSM_SetControllerRumble(m_PSMControllerView->ControllerID, PSMControllerRumbleChannel_All, rumble_fraction);

			// Remember the last rumble we went and when we sent it
			m_lastTimeRumbleSent = now;
			m_lastTimeRumbleSentValid = true;

			// Reset the pending haptic pulse duration.
			// If another call to TriggerHapticPulse() is made later, it will stomp this value.
			// If no call to TriggerHapticPulse() is made later, then the next call to UpdateRumbleState()
			// in k_max_rumble_update_rate milliseconds will set the rumble_fraction to 0.f
			// This effectively makes the shortest rumble pulse k_max_rumble_update_rate milliseconds.
			m_pendingHapticPulseDuration = 0;
		}
	}
	else
	{
		// Reset the pending haptic pulse duration since rumble is suppressed.
		m_pendingHapticPulseDuration = 0;
	}
}

void CPSMoveControllerLatest::Update()
{
    CPSMoveTrackedDeviceLatest::Update();

    if (IsActivated() && m_PSMControllerView->IsConnected)
    {
        int seq_num= m_PSMControllerView->OutputSequenceNum;

        // Only other updating incoming state if it actually changed
        if (m_nPoseSequenceNumber != seq_num)
        {
            m_nPoseSequenceNumber = seq_num;

            UpdateTrackingState();
            UpdateControllerState();
        }

        // Update the outgoing state
        UpdateRumbleState();
    }
}

void CPSMoveControllerLatest::RefreshWorldFromDriverPose()
{
	CPSMoveTrackedDeviceLatest::RefreshWorldFromDriverPose();

	// Mark the calibration process as done
	// once we have setup the world from driver pose
	m_trackingStatus = vr::TrackingResult_Running_OK;
}

bool CPSMoveControllerLatest::AttachChildPSMController(
	int ChildControllerId,
	PSMControllerType ChildControllerType,
	const std::string &ChildControllerSerialNo)
{
	bool bSuccess= false;

	if (m_nPSMChildControllerId == -1 && 
		m_nPSMChildControllerId != m_nPSMControllerId && 
		PSM_AllocateControllerListener(ChildControllerId) == PSMResult_Success)
	{
		m_nPSMChildControllerId= ChildControllerId;
		m_PSMChildControllerType= ChildControllerType;
		m_PSMChildControllerView= PSM_GetController(m_nPSMChildControllerId);

		PSMRequestID request_id;
		if (PSM_StartControllerDataStreamAsync(ChildControllerId, PSMStreamFlags_defaultStreamOptions, &request_id)) 
		{
			PSM_RegisterCallback(request_id, CPSMoveControllerLatest::start_controller_response_callback, this);
			bSuccess= true;
		}
		else
		{
			PSM_FreeControllerListener(ChildControllerId);
		}
	}

	return bSuccess;
}

//==================================================================================================
// Tracker Driver
//==================================================================================================

CPSMoveTrackerLatest::CPSMoveTrackerLatest(vr::IServerDriverHost * pDriverHost, const PSMClientTrackerInfo *trackerInfo)
    : CPSMoveTrackedDeviceLatest(pDriverHost)
    , m_nTrackerId(trackerInfo->tracker_id)
{
    char buf[256];
    GenerateTrackerSerialNumber(buf, sizeof(buf), trackerInfo->tracker_id);
    m_strSteamVRSerialNo = buf;

    SetClientTrackerInfo(trackerInfo);

    // Load config from steamvr.vrsettings
    //vr::IVRSettings *settings_;
    //settings_ = m_pDriverHost->GetSettings(vr::IVRSettings_Version);
}

CPSMoveTrackerLatest::~CPSMoveTrackerLatest()
{
}

vr::EVRInitError CPSMoveTrackerLatest::Activate(uint32_t unObjectId)
{
    vr::EVRInitError result = CPSMoveTrackedDeviceLatest::Activate(unObjectId);

    if (result == vr::VRInitError_None)
    {
        // Poll the latest WorldFromDriverPose transform we got from the service
        // Transform used to convert from PSMove Tracking space to OpenVR Tracking Space
        RefreshWorldFromDriverPose();
    }

    return result;
}

void CPSMoveTrackerLatest::Deactivate()
{
}

float CPSMoveTrackerLatest::GetFloatTrackedDeviceProperty(
    vr::ETrackedDeviceProperty prop,
    vr::ETrackedPropertyError * pError)
{
    float floatResult = 0.f;

    switch (prop)
    {
    case vr::Prop_FieldOfViewLeftDegrees_Float:
    case vr::Prop_FieldOfViewRightDegrees_Float:
        floatResult = (m_tracker_info.tracker_hfov / 2.f);
        *pError = vr::TrackedProp_Success;
        break;
    case vr::Prop_FieldOfViewTopDegrees_Float:
    case vr::Prop_FieldOfViewBottomDegrees_Float:
        floatResult = (m_tracker_info.tracker_vfov / 2.f);
        *pError = vr::TrackedProp_Success;
        break;
    case vr::Prop_TrackingRangeMinimumMeters_Float:
        floatResult = m_tracker_info.tracker_znear * k_fScalePSMoveAPIToMeters;
        *pError = vr::TrackedProp_Success;
        break;
    case vr::Prop_TrackingRangeMaximumMeters_Float:
        floatResult = m_tracker_info.tracker_zfar * k_fScalePSMoveAPIToMeters;
        *pError = vr::TrackedProp_Success;
        break;
    default:
        *pError = vr::TrackedProp_ValueNotProvidedByDevice;
    }

    if (*pError == vr::TrackedProp_ValueNotProvidedByDevice)
    {
        floatResult = CPSMoveTrackedDeviceLatest::GetFloatTrackedDeviceProperty(prop, pError);
    }

    return floatResult;
}

void CPSMoveTrackerLatest::SetClientTrackerInfo(
    const PSMClientTrackerInfo *trackerInfo)
{
    m_tracker_info = *trackerInfo;

    //### HipsterSloth $TODO expose on the pose state if calibration is currently active
    //m_Pose.result = vr::TrackingResult_Calibrating_InProgress;
    m_Pose.result = vr::TrackingResult_Running_OK;

    m_Pose.deviceIsConnected = true;

    // Yaw can't drift because the tracker never moves (hopefully)
    m_Pose.willDriftInYaw = false;
    m_Pose.shouldApplyHeadModel = false;

    // No prediction since that's already handled in the psmove service
    m_Pose.poseTimeOffset = 0.f;

    // Poll the latest WorldFromDriverPose transform we got from the service
    // Transform used to convert from PSMove Tracking space to OpenVR Tracking Space
    RefreshWorldFromDriverPose();

    // No transform due to the current HMD orientation
    m_Pose.qDriverFromHeadRotation.w = 1.f;
    m_Pose.qDriverFromHeadRotation.x = 0.0f;
    m_Pose.qDriverFromHeadRotation.y = 0.0f;
    m_Pose.qDriverFromHeadRotation.z = 0.0f;
    m_Pose.vecDriverFromHeadTranslation[0] = 0.f;
    m_Pose.vecDriverFromHeadTranslation[1] = 0.f;
    m_Pose.vecDriverFromHeadTranslation[2] = 0.f;

    // Set position
    {
        const PSMVector3f &position = m_tracker_info.tracker_pose.Position;

        m_Pose.vecPosition[0] = position.x * k_fScalePSMoveAPIToMeters;
        m_Pose.vecPosition[1] = position.y * k_fScalePSMoveAPIToMeters;
        m_Pose.vecPosition[2] = position.z * k_fScalePSMoveAPIToMeters;
    }

    // Set rotational coordinates
    {
        const PSMQuatf &orientation = m_tracker_info.tracker_pose.Orientation;

        m_Pose.qRotation.w = orientation.w;
        m_Pose.qRotation.x = orientation.x;
        m_Pose.qRotation.y = orientation.y;
        m_Pose.qRotation.z = orientation.z;
    }

    m_Pose.poseIsValid = true;
}

void CPSMoveTrackerLatest::Update()
{
    CPSMoveTrackedDeviceLatest::Update();

    // This call posts this pose to shared memory, where all clients will have access to it the next
    // moment they want to predict a pose.
    m_pDriverHost->TrackedDevicePoseUpdated(m_unSteamVRTrackedDeviceId, m_Pose);
}

int32_t CPSMoveTrackerLatest::GetInt32TrackedDeviceProperty(
    vr::ETrackedDeviceProperty prop,
    vr::ETrackedPropertyError * pError)
{
    int32_t nRetVal = 0;

    switch (prop)
    {
    case vr::Prop_DeviceClass_Int32:
        nRetVal = vr::TrackedDeviceClass_TrackingReference;
        *pError = vr::TrackedProp_Success;
        break;

    default:
        *pError = vr::TrackedProp_ValueNotProvidedByDevice;
        break;
    }

    if (*pError == vr::TrackedProp_ValueNotProvidedByDevice)
    {
        nRetVal = CPSMoveTrackedDeviceLatest::GetInt32TrackedDeviceProperty(prop, pError);
    }

    return nRetVal;
}

uint32_t CPSMoveTrackerLatest::GetStringTrackedDeviceProperty(
    vr::ETrackedDeviceProperty prop,
    char * pchValue,
    uint32_t unBufferSize,
    vr::ETrackedPropertyError * pError)
{
    std::ostringstream ssRetVal;

    switch (prop)
    {
    case vr::Prop_RenderModelName_String:
        // The {psmove} syntax lets us refer to rendermodels that are installed
        // in the driver's own resources/rendermodels directory.  The driver can
        // still refer to SteamVR models like "generic_hmd".
        ssRetVal << "{psmove}ps3eye_tracker";
        //ssRetVal << "generic_tracker";
        break;

    case vr::Prop_ModeLabel_String:
        ssRetVal << m_tracker_info.tracker_id;
        break;

	case vr::Prop_IconPathName_String:
        ssRetVal << "../drivers/psmove/resources/icons";
        break;
	case vr::Prop_NamedIconPathDeviceOff_String:
        ssRetVal << "{psmove}base_status_off.png";
        break;
	case vr::Prop_NamedIconPathDeviceSearching_String:
        ssRetVal << "{psmove}base_status_ready.png";
        break;
	case vr::Prop_NamedIconPathDeviceSearchingAlert_String:
        ssRetVal << "{psmove}base_status_ready_alert.png";
        break;
	case vr::Prop_NamedIconPathDeviceReady_String:
        ssRetVal << "{psmove}base_status_ready.png";
        break;
	case vr::Prop_NamedIconPathDeviceReadyAlert_String:
        ssRetVal << "{psmove}base_status_ready_alert.png";
        break;
	case vr::Prop_NamedIconPathDeviceNotReady_String:
        ssRetVal << "{psmove}base_status_error.png";
        break;
	case vr::Prop_NamedIconPathDeviceStandby_String:
        ssRetVal << "{psmove}base_status_ready.png";
        break;
	case vr::Prop_NamedIconPathDeviceAlertLow_String:
        ssRetVal << "{psmove}base_status_ready_low.png";
        break;
    }

    std::string sRetVal = ssRetVal.str();
    if (sRetVal.empty())
    {
        return CPSMoveTrackedDeviceLatest::GetStringTrackedDeviceProperty(prop, pchValue, unBufferSize, pError);
    }
    else if (sRetVal.size() + 1 > unBufferSize)
    {
        *pError = vr::TrackedProp_BufferTooSmall;
        return static_cast<uint32_t>(sRetVal.size() + 1);  // caller needs to know how to size buffer
    }
    else
    {
        snprintf(pchValue, unBufferSize, sRetVal.c_str());
        *pError = vr::TrackedProp_Success;
        return static_cast<uint32_t>(sRetVal.size() + 1);
    }
}

bool CPSMoveTrackerLatest::HasTrackerId(int TrackerID)
{
    return TrackerID == m_nTrackerId;
}

//==================================================================================================
// Driver Factory
//==================================================================================================

HMD_DLL_EXPORT
void *HmdDriverFactory(const char *pInterfaceName, int *pReturnCode)
{
    if (0 == strcmp(vr::IServerTrackedDeviceProvider_Version, pInterfaceName))
    {
        return &g_ServerTrackedDeviceProvider;
    }
    if (0 == strcmp(vr::IClientTrackedDeviceProvider_Version, pInterfaceName))
    {
        return &g_ClientTrackedDeviceProvider;
    }

    if (pReturnCode)
        *pReturnCode = vr::VRInitError_Init_InterfaceNotFound;

    return NULL;
}
<|MERGE_RESOLUTION|>--- conflicted
+++ resolved
@@ -1,3313 +1,3295 @@
-﻿//
-// driver_psmoveservice.cpp : Defines the client and server interfaces used by the SteamVR runtime.
-//
-
-//==================================================================================================
-// Includes
-//==================================================================================================
-#include "driver_psmoveservice.h"
-
-#include "ProtocolVersion.h"
-
-#include <algorithm>
-#include <sstream>
-#include <string>
-
-#include <assert.h>
-
-#define _USE_MATH_DEFINES
-#include <math.h>
-
-#if defined( _WIN32 )
-#include <windows.h>
-#else
-#include <unistd.h>
-#endif
-
-//==================================================================================================
-// Macros
-//==================================================================================================
-
-#if defined(_WIN32)
-#define HMD_DLL_EXPORT extern "C" __declspec( dllexport )
-#define HMD_DLL_IMPORT extern "C" __declspec( dllimport )
-#elif defined(GNUC) || defined(COMPILER_GCC) || defined(__GNUC__)
-#define HMD_DLL_EXPORT extern "C" __attribute__((visibility("default")))
-#define HMD_DLL_IMPORT extern "C" 
-#else
-#error "Unsupported Platform."
-#endif
-
-#if _MSC_VER
-#define strcasecmp(a, b) stricmp(a,b)
-#pragma warning (disable: 4996) // 'This function or variable may be unsafe': snprintf
-#define snprintf _snprintf
-#endif
-
-#define LOG_TOUCHPAD_EMULATION 0
-#define LOG_REALIGN_TO_HMD 1
-
-//==================================================================================================
-// Constants
-//==================================================================================================
-static const float k_fScalePSMoveAPIToMeters = 0.01f;  // psmove driver in cm
-static const float k_fRadiansToDegrees = 180.f / 3.14159265f;
-
-static const int k_touchpadTouchMapping = (vr::EVRButtonId)31;
-static const float k_defaultThumbstickDeadZoneRadius = 0.1f;
-
-static const char *k_PSButtonNames[CPSMoveControllerLatest::k_EPSButtonID_Count] = {
-    "ps",
-    "left",
-    "up",
-    "down",
-    "right",
-    "move",
-    "trackpad",
-    "trigger",
-    "triangle",
-    "square",
-    "circle",
-    "cross",
-    "select",
-    "share",
-    "start",
-    "options",
-    "l1",
-    "l2",
-    "l3",
-    "r1",
-    "r2",
-    "r3"
-};
-
-static const int k_max_vr_buttons = 37;
-static const char *k_VRButtonNames[k_max_vr_buttons] = {
-    "system",               // k_EButton_System
-    "application_menu",     // k_EButton_ApplicationMenu
-    "grip",                 // k_EButton_Grip
-    "dpad_left",            // k_EButton_DPad_Left
-    "dpad_up",              // k_EButton_DPad_Up
-    "dpad_right",           // k_EButton_DPad_Right
-    "dpad_down",            // k_EButton_DPad_Down
-    "a",                    // k_EButton_A
-    "button_8",              // (vr::EVRButtonId)8
-    "button_9",              // (vr::EVRButtonId)9
-    "button_10",              // (vr::EVRButtonId)10
-    "button_11",              // (vr::EVRButtonId)11
-    "button_12",              // (vr::EVRButtonId)12
-    "button_13",              // (vr::EVRButtonId)13
-    "button_14",              // (vr::EVRButtonId)14
-    "button_15",              // (vr::EVRButtonId)15
-    "button_16",              // (vr::EVRButtonId)16
-    "button_17",              // (vr::EVRButtonId)17
-    "button_18",              // (vr::EVRButtonId)18
-    "button_19",              // (vr::EVRButtonId)19
-    "button_20",              // (vr::EVRButtonId)20
-    "button_21",              // (vr::EVRButtonId)21
-    "button_22",              // (vr::EVRButtonId)22
-    "button_23",              // (vr::EVRButtonId)23
-    "button_24",              // (vr::EVRButtonId)24
-    "button_25",              // (vr::EVRButtonId)25
-    "button_26",              // (vr::EVRButtonId)26
-    "button_27",              // (vr::EVRButtonId)27
-    "button_28",              // (vr::EVRButtonId)28
-    "button_29",              // (vr::EVRButtonId)29
-    "button_30",              // (vr::EVRButtonId)30
-    "touchpad_touched",       // (vr::EVRButtonId)31 used to map to touchpad touched state in vr
-    "touchpad",               // k_EButton_Axis0, k_EButton_SteamVR_Touchpad
-    "trigger",                // k_EButton_Axis1, k_EButton_SteamVR_Trigger
-    "axis_2",                 // k_EButton_Axis2
-    "axis_3",                 // k_EButton_Axis3
-    "axis_4",                 // k_EButton_Axis4
-};
-
-static const int k_max_vr_touchpad_directions = CPSMoveControllerLatest::k_EVRTouchpadDirection_Count;
-static const char *k_VRTouchpadDirectionNames[k_max_vr_touchpad_directions] = {
-	"none",
-	"touchpad_left",
-	"touchpad_up",
-	"touchpad_right",
-	"touchpad_down",
-};
-
-//==================================================================================================
-// Globals
-//==================================================================================================
-
-CServerDriver_PSMoveService g_ServerTrackedDeviceProvider;
-CClientDriver_PSMoveService g_ClientTrackedDeviceProvider;
-
-//==================================================================================================
-// Logging helpers
-//==================================================================================================
-
-static vr::IDriverLog * s_pLogFile = NULL;
-
-static bool InitDriverLog( vr::IDriverLog *pDriverLog )
-{
-    if ( s_pLogFile )
-        return false;
-    s_pLogFile = pDriverLog;
-    return s_pLogFile != NULL;
-}
-
-static void CleanupDriverLog()
-{
-    s_pLogFile = NULL;
-}
-
-static void DriverLogVarArgs( const char *pMsgFormat, va_list args )
-{
-    char buf[1024];
-#if defined( WIN32 )
-    vsprintf_s( buf, pMsgFormat, args );
-#else
-    vsnprintf( buf, sizeof( buf ), pMsgFormat, args );
-#endif
-
-    if ( s_pLogFile )
-        s_pLogFile->Log( buf );
-}
-
-/** Provides printf-style debug logging via the vr::IDriverLog interface provided by SteamVR
-* during initialization.  Client logging ends up in vrclient_appname.txt and server logging
-* ends up in vrserver.txt.
-*/
-static void DriverLog( const char *pMsgFormat, ... )
-{
-    va_list args;
-    va_start( args, pMsgFormat );
-
-    DriverLogVarArgs( pMsgFormat, args );
-
-    va_end( args );
-}
-
-
-static std::string PSMVector3fToString( const PSMVector3f& position )
-{
-	std::ostringstream stringBuilder;
-	stringBuilder << "(" << position.x << ", " << position.y << ", " << position.z << ")";
-	return stringBuilder.str();
-}
-
-
-static std::string PSMQuatfToString(const PSMQuatf& rotation)
-{
-	std::ostringstream stringBuilder;
-	stringBuilder << "(" << rotation.w << ", " << rotation.x << ", " << rotation.y << ", " << rotation.z << ")";
-	return stringBuilder.str();
-}
-
-
-static std::string PSMPosefToString(const PSMPosef& pose)
-{
-	std::ostringstream stringBuilder;
-	stringBuilder << "[Pos: " << PSMVector3fToString(pose.Position) << ", Rot:" << PSMQuatfToString(pose.Orientation) << "]";
-	return stringBuilder.str();
-}
-
-
-//==================================================================================================
-// Math Helpers
-//==================================================================================================
-// From: http://www.euclideanspace.com/maths/geometry/rotations/conversions/matrixToQuaternion/
-static PSMQuatf openvrMatrixExtractPSMQuatf(const vr::HmdMatrix34_t &openVRTransform)
-{
-	PSMQuatf q;
-
-	const float(&a)[3][4] = openVRTransform.m;
-	const float trace = a[0][0] + a[1][1] + a[2][2];
-
-	if (trace > 0)
-	{
-		const float s = 0.5f / sqrtf(trace + 1.0f);
-
-		q.w = 0.25f / s;
-		q.x = (a[2][1] - a[1][2]) * s;
-		q.y = (a[0][2] - a[2][0]) * s;
-		q.z = (a[1][0] - a[0][1]) * s;
-	}
-	else
-	{
-		if (a[0][0] > a[1][1] && a[0][0] > a[2][2])
-		{
-			const float s = 2.0f * sqrtf(1.0f + a[0][0] - a[1][1] - a[2][2]);
-
-			q.w = (a[2][1] - a[1][2]) / s;
-			q.x = 0.25f * s;
-			q.y = (a[0][1] + a[1][0]) / s;
-			q.z = (a[0][2] + a[2][0]) / s;
-		}
-		else if (a[1][1] > a[2][2])
-		{
-			const float s = 2.0f * sqrtf(1.0f + a[1][1] - a[0][0] - a[2][2]);
-
-			q.w = (a[0][2] - a[2][0]) / s;
-			q.x = (a[0][1] + a[1][0]) / s;
-			q.y = 0.25f * s;
-			q.z = (a[1][2] + a[2][1]) / s;
-		}
-		else
-		{
-			const float s = 2.0f * sqrtf(1.0f + a[2][2] - a[0][0] - a[1][1]);
-
-			q.w = (a[1][0] - a[0][1]) / s;
-			q.x = (a[0][2] + a[2][0]) / s;
-			q.y = (a[1][2] + a[2][1]) / s;
-			q.z = 0.25f * s;
-		}
-	}
-
-	return q;
-}
-
-static PSMVector3f openvrMatrixExtractPSMVector3f(const vr::HmdMatrix34_t &openVRTransform)
-{
-	const float(&a)[3][4] = openVRTransform.m;
-	PSMVector3f pos= {a[0][3], a[1][3], a[2][3]};
-
-	return pos;
-}
-
-static PSMPosef openvrMatrixExtractPSMPosef(const vr::HmdMatrix34_t &openVRTransform)
-{
-	PSMPosef pose;
-	pose.Orientation = openvrMatrixExtractPSMQuatf(openVRTransform);
-	pose.Position = openvrMatrixExtractPSMVector3f(openVRTransform);
-
-	return pose;
-}
-
-//==================================================================================================
-// Server Provider
-//==================================================================================================
-
-CServerDriver_PSMoveService::CServerDriver_PSMoveService()
-    : m_bLaunchedPSMoveMonitor(false)
-	, m_bInitialized(false)
-{
-	m_strPSMoveServiceAddress= PSMOVESERVICE_DEFAULT_ADDRESS;
-	m_strServerPort= PSMOVESERVICE_DEFAULT_PORT;
-}
-
-CServerDriver_PSMoveService::~CServerDriver_PSMoveService()
-{
-	// 10/10/2015 benj:  vrserver is exiting without calling Cleanup() to balance Init()
-	// causing std::thread to call std::terminate
-	Cleanup();
-}
-
-vr::EVRInitError CServerDriver_PSMoveService::Init(
-    vr::IDriverLog * pDriverLog, 
-    vr::IServerDriverHost * pDriverHost, 
-    const char * pchUserDriverConfigDir, 
-    const char * pchDriverInstallDir )
-{
-    vr::EVRInitError initError = vr::VRInitError_None;
-
-	InitDriverLog(pDriverLog);
-	m_pDriverHost = pDriverHost;
-	m_strDriverInstallDir = pchDriverInstallDir;
-
-	DriverLog("CServerDriver_PSMoveService::Init - called.\n");
-
-	if (!m_bInitialized)
-	{
-		vr::IVRSettings *pSettings = pDriverHost->GetSettings(vr::IVRSettings_Version);
-		if (pSettings != NULL) 
-		{
-			char buf[256];
-			vr::EVRSettingsError fetchError;
-
-			pSettings->GetString("psmove_settings", "psmove_filter_hmd_serial", buf, sizeof(buf), &fetchError);
-			if (fetchError == vr::VRSettingsError_None)
-			{
-				m_strPSMoveHMDSerialNo = buf;
-				std::transform(m_strPSMoveHMDSerialNo.begin(), m_strPSMoveHMDSerialNo.end(), m_strPSMoveHMDSerialNo.begin(), ::toupper);
-			}
-
-			pSettings->GetString("psmoveservice", "server_address", buf, sizeof(buf), &fetchError);
-			if (fetchError == vr::VRSettingsError_None)
-			{
-				m_strPSMoveServiceAddress= buf;
-				DriverLog("CServerDriver_PSMoveService::Init - Overridden Server Address: %s.\n", m_strPSMoveServiceAddress.c_str());
-			}
-			else
-			{
-				DriverLog("CServerDriver_PSMoveService::Init - Using Default Server Address: %s.\n", m_strPSMoveServiceAddress.c_str());
-			}
-
-			pSettings->GetString("psmoveservice", "server_port", buf, sizeof(buf), &fetchError);
-			if (fetchError == vr::VRSettingsError_None)
-			{
-				m_strServerPort= buf;
-				DriverLog("CServerDriver_PSMoveService::Init - Overridden Server Port: %s.\n", m_strServerPort.c_str());
-			}
-			else
-			{
-				DriverLog("CServerDriver_PSMoveService::Init - Using Default Server Port: %s.\n", m_strServerPort.c_str());
-			}
-		}
-		else
-		{
-			DriverLog("CServerDriver_PSMoveService::Init - NULL settings!.\n");
-		}
-
-		DriverLog("CServerDriver_PSMoveService::Init - Initializing.\n");
-
-		// By default, assume the psmove and openvr tracking spaces are the same
-		m_worldFromDriverPose= *k_psm_pose_identity;
-
-		// Note that reconnection is a non-blocking async request.
-		// Returning true means we we're able to start trying to connect,
-		// not that we are successfully connected yet.
-		if (!ReconnectToPSMoveService())
-		{
-			initError = vr::VRInitError_Driver_Failed;
-		}
-
-		m_bInitialized = true;
-	}
-	else
-	{
-		DriverLog("CServerDriver_PSMoveService::Init - Already Initialized. Ignoring.\n");
-	}
-
-    return initError;
-}
-
-bool CServerDriver_PSMoveService::ReconnectToPSMoveService()
-{
-	DriverLog("CServerDriver_PSMoveService::ReconnectToPSMoveService - called.\n");
-
-    if (PSM_GetIsInitialized())
-    {
-		DriverLog("CServerDriver_PSMoveService::ReconnectToPSMoveService - Existing PSMoveService connection active. Shutting down...\n");
-        PSM_Shutdown();
-		DriverLog("CServerDriver_PSMoveService::ReconnectToPSMoveService - Existing PSMoveService connection stopped.\n");
-    }
-	else
-	{
-		DriverLog("CServerDriver_PSMoveService::ReconnectToPSMoveService - Existing PSMoveService connection NOT active.\n");
-	}
-
-	DriverLog("CServerDriver_PSMoveService::ReconnectToPSMoveService - Starting PSMoveService connection...\n");
-    bool bSuccess= PSM_InitializeAsync(m_strPSMoveServiceAddress.c_str(), m_strServerPort.c_str()) != PSMResult_Error;
-
-	if (bSuccess)
-	{
-		DriverLog("CServerDriver_PSMoveService::ReconnectToPSMoveService - Successfully requested connection\n");
-	}
-	else
-	{
-		DriverLog("CServerDriver_PSMoveService::ReconnectToPSMoveService - Failed to request connection!\n");
-	}
-
-	return bSuccess;
-}
-
-void CServerDriver_PSMoveService::Cleanup()
-{
-	if (m_bInitialized)
-	{
-		DriverLog("CServerDriver_PSMoveService::Cleanup - Shutting down connection...\n");
-		PSM_Shutdown();
-		DriverLog("CServerDriver_PSMoveService::Cleanup - Shutdown complete\n");
-
-		m_bInitialized = false;
-	}
-}
-
-const char * const *CServerDriver_PSMoveService::GetInterfaceVersions()
-{
-    return vr::k_InterfaceVersions;
-}
-
-uint32_t CServerDriver_PSMoveService::GetTrackedDeviceCount()
-{
-    return static_cast<uint32_t>(m_vecTrackedDevices.size());
-}
-
-vr::ITrackedDeviceServerDriver * CServerDriver_PSMoveService::GetTrackedDeviceDriver( 
-    uint32_t unWhich)
-{
-    if (unWhich < m_vecTrackedDevices.size())
-    {
-        return m_vecTrackedDevices[unWhich];
-    }
-
-    return nullptr;
-}
-
-vr::ITrackedDeviceServerDriver * CServerDriver_PSMoveService::FindTrackedDeviceDriver(
-    const char * pchId)
-{
-    for (auto it = m_vecTrackedDevices.begin(); it != m_vecTrackedDevices.end(); ++it)
-    {
-        if ( 0 == strcmp( ( *it )->GetSteamVRIdentifier(), pchId ) )
-        {
-            return *it;
-        }
-    }
-
-    return nullptr;
-}
-
-void CServerDriver_PSMoveService::RunFrame()
-{
-    // Update any controllers that are currently listening
-    PSM_UpdateNoPollMessages();
-
-    // Poll events queued up by the call to PSM_UpdateNoPollMessages()
-    PSMMessage mesg;
-    while (PSM_PollNextMessage(&mesg, sizeof(PSMMessage)) == PSMResult_Success)
-    {
-        switch (mesg.payload_type)
-        {
-        case PSMMessage::_messagePayloadType_Response:
-            HandleClientPSMoveResponse(&mesg);
-            break;
-        case PSMMessage::_messagePayloadType_Event:
-            HandleClientPSMoveEvent(&mesg);
-            break;
-        }
-    }
-
-    // Update all active tracked devices
-    for (auto it = m_vecTrackedDevices.begin(); it != m_vecTrackedDevices.end(); ++it)
-    {
-        CPSMoveTrackedDeviceLatest *pTrackedDevice = *it;
-
-        switch (pTrackedDevice->GetTrackedDeviceClass())
-        {
-        case vr::TrackedDeviceClass_Controller:
-            {
-                CPSMoveControllerLatest *pController = static_cast<CPSMoveControllerLatest *>(pTrackedDevice);
-
-                pController->Update();
-            } break;
-        case vr::TrackedDeviceClass_TrackingReference:
-            {
-                CPSMoveTrackerLatest *pTracker = static_cast<CPSMoveTrackerLatest *>(pTrackedDevice);
-
-                pTracker->Update();
-            } break;
-        default:
-            assert(0 && "unreachable");
-        }
-    }
-}
-
-bool CServerDriver_PSMoveService::ShouldBlockStandbyMode()
-{
-    return false;
-}
-
-void CServerDriver_PSMoveService::EnterStandby()
-{
-}
-
-void CServerDriver_PSMoveService::LeaveStandby()
-{
-}
-
-// -- Event Handling -----
-void CServerDriver_PSMoveService::HandleClientPSMoveEvent(
-    const PSMMessage *message)
-{
-    switch (message->event_data.event_type)
-    {
-    // Client Events
-    case PSMEventMessage::PSMEvent_connectedToService:
-        HandleConnectedToPSMoveService();
-        break;
-    case PSMEventMessage::PSMEvent_failedToConnectToService:
-        HandleFailedToConnectToPSMoveService();
-        break;
-    case PSMEventMessage::PSMEvent_disconnectedFromService:
-        HandleDisconnectedFromPSMoveService();
-        break;
-
-    // Service Events
-    case PSMEventMessage::PSMEvent_opaqueServiceEvent: 
-        // We don't care about any opaque service events
-        break;
-    case PSMEventMessage::PSMEvent_controllerListUpdated:
-        HandleControllerListChanged();
-        break;
-    case PSMEventMessage::PSMEvent_trackerListUpdated:
-        HandleTrackerListChanged();
-        break;
-    case PSMEventMessage::PSMEvent_hmdListUpdated:
-        // don't care
-        break;
-    //###HipsterSloth $TODO - Need a notification for when a tracker pose changes
-    }
-}
-
-void CServerDriver_PSMoveService::HandleConnectedToPSMoveService()
-{
-	DriverLog("CServerDriver_PSMoveService::HandleConnectedToPSMoveService - Request controller and tracker lists\n");
-
-	PSMRequestID request_id;
-	PSM_GetServiceVersionStringAsync(&request_id);
-	PSM_RegisterCallback(request_id, CServerDriver_PSMoveService::HandleServiceVersionResponse, this);
-}
-
-void CServerDriver_PSMoveService::HandleServiceVersionResponse(
-	const PSMResponseMessage *response,
-    void *userdata)
-{
-    PSMResult ResultCode = response->result_code;
-    PSMResponseHandle response_handle = response->opaque_response_handle;
-    CServerDriver_PSMoveService *thisPtr = static_cast<CServerDriver_PSMoveService *>(userdata);
-
-    switch (ResultCode)
-    {
-    case PSMResult::PSMResult_Success:
-        {
-			const std::string service_version= response->payload.service_version.version_string;
-			const std::string local_version= PSM_GetClientVersionString();
-
-			if (service_version == local_version)
-			{
-				DriverLog("CServerDriver_PSMoveService::HandleServiceVersionResponse - Received expected protocol version %s\n", service_version.c_str());
-
-				// Ask the service for a list of connected controllers
-				// Response handled in HandleControllerListReponse()
-				PSM_GetControllerListAsync(nullptr);
-
-				// Ask the service for a list of connected trackers
-				// Response handled in HandleTrackerListReponse()
-				PSM_GetTrackerListAsync(nullptr);
-			}
-			else
-			{
-				DriverLog("CServerDriver_PSMoveService::HandleServiceVersionResponse - Protocol mismatch! Expected %s, got %s. Please reinstall the PSMove Driver!\n",
-						local_version.c_str(), service_version.c_str());
-				thisPtr->Cleanup();
-			}
-        } break;
-    case PSMResult::PSMResult_Error:
-    case PSMResult::PSMResult_Canceled:
-        {
-			DriverLog("CServerDriver_PSMoveService::HandleServiceVersionResponse - Failed to get protocol version\n");
-        } break;
-    }
-}
-
-
-void CServerDriver_PSMoveService::HandleFailedToConnectToPSMoveService()
-{
-	DriverLog("CServerDriver_PSMoveService::HandleFailedToConnectToPSMoveService - Called\n");
-
-    // Immediately attempt to reconnect to the service
-    ReconnectToPSMoveService();
-}
-
-void CServerDriver_PSMoveService::HandleDisconnectedFromPSMoveService()
-{
-	DriverLog("CServerDriver_PSMoveService::HandleDisconnectedFromPSMoveService - Called\n");
-
-    for (auto it = m_vecTrackedDevices.begin(); it != m_vecTrackedDevices.end(); ++it)
-    {
-        CPSMoveTrackedDeviceLatest *pDevice = *it;
-
-        pDevice->Deactivate();
-    }
-
-    // Immediately attempt to reconnect to the service
-    ReconnectToPSMoveService();
-}
-
-void CServerDriver_PSMoveService::HandleControllerListChanged()
-{
-	DriverLog("CServerDriver_PSMoveService::HandleControllerListChanged - Called\n");
-
-    // Ask the service for a list of connected controllers
-    // Response handled in HandleControllerListReponse()
-    PSM_GetControllerListAsync(nullptr);
-}
-
-void CServerDriver_PSMoveService::HandleTrackerListChanged()
-{
-	DriverLog("CServerDriver_PSMoveService::HandleTrackerListChanged - Called\n");
-
-    // Ask the service for a list of connected trackers
-    // Response handled in HandleTrackerListReponse()
-    PSM_GetTrackerListAsync(nullptr);
-}
-
-// -- Response Handling -----
-void CServerDriver_PSMoveService::HandleClientPSMoveResponse(
-    const PSMMessage *message)
-{	
-    switch (message->response_data.payload_type)
-    {
-    case PSMResponseMessage::_responsePayloadType_Empty:
-        DriverLog("NotifyClientPSMoveResponse - request id %d returned result %s.\n",
-            message->response_data.request_id, 
-            (message->response_data.result_code == PSMResult::PSMResult_Success) ? "ok" : "error");
-        break;
-    case PSMResponseMessage::_responsePayloadType_ControllerList:
-        DriverLog("NotifyClientPSMoveResponse - Controller Count = %d (request id %d).\n", 
-            message->response_data.payload.controller_list.count, message->response_data.request_id);
-        HandleControllerListReponse(&message->response_data.payload.controller_list, message->response_data.opaque_request_handle);
-        break;
-	case PSMResponseMessage::_responsePayloadType_TrackerList:
-        DriverLog("NotifyClientPSMoveResponse - Tracker Count = %d (request id %d).\n",
-            message->response_data.payload.tracker_list.count, message->response_data.request_id);
-        HandleTrackerListReponse(&message->response_data.payload.tracker_list);
-        break;
-    default:
-        DriverLog("NotifyClientPSMoveResponse - Unhandled response (request id %d).\n", message->response_data.request_id);
-    }
-}
-
-void CServerDriver_PSMoveService::HandleControllerListReponse(
-    const PSMControllerList *controller_list,
-	const PSMResponseHandle response_handle)
-{
-	DriverLog("CServerDriver_PSMoveService::HandleControllerListReponse - Received %d controllers\n", controller_list->count);
-
-	bool bAnyNaviControllers= false;
-    for (int list_index = 0; list_index < controller_list->count; ++list_index)
-    {
-        int controller_id = controller_list->controller_id[list_index];
-        PSMControllerType controller_type = controller_list->controller_type[list_index];
-		std::string ControllerSerial(&controller_list->controller_serial[list_index]);
-
-        switch (controller_type)
-        {
-        case PSMControllerType::PSMController_Move:
-			DriverLog("CServerDriver_PSMoveService::HandleControllerListReponse - Allocate PSMove(%d)\n", controller_id);
-            AllocateUniquePSMoveController(controller_id, ControllerSerial);
-            break;
-        case PSMControllerType::PSMController_Navi:
-			// Take care of this is the second pass once all of the PSMove controllers have been setup
-			bAnyNaviControllers= true;
-            break;
-        case PSMControllerType::PSMController_DualShock4:
-			DriverLog("CServerDriver_PSMoveService::HandleControllerListReponse - Allocate PSDualShock4(%d)\n", controller_id);
-            AllocateUniqueDualShock4Controller(controller_id, ControllerSerial);
-            break;
-        default:
-            break;
-        }
-    }
-
-	if (bAnyNaviControllers)
-	{
-		for (int list_index = 0; list_index < controller_list->count; ++list_index)
-		{
-			int controller_id = controller_list->controller_id[list_index];
-			PSMControllerType controller_type = controller_list->controller_type[list_index];
-			std::string ControllerSerial(&controller_list->controller_serial[list_index]);
-			std::string ParentControllerSerial(&controller_list->parent_controller_serial[list_index]);
-
-			if (controller_type == PSMControllerType::PSMController_Navi)
-			{
-				DriverLog("CServerDriver_PSMoveService::HandleControllerListReponse - Attach PSNavi(%d)\n", controller_id);
-				AttachPSNaviToParentController(controller_id, ControllerSerial, ParentControllerSerial);
-			}
-		}
-	}
-}
-
-void CServerDriver_PSMoveService::HandleTrackerListReponse(
-    const PSMTrackerList *tracker_list)
-{
-	DriverLog("CServerDriver_PSMoveService::HandleTrackerListReponse - Received %d trackers\n", tracker_list->count);
-
-    for (int list_index = 0; list_index < tracker_list->count; ++list_index)
-    {
-        const PSMClientTrackerInfo *trackerInfo = &tracker_list->trackers[list_index];
-
-        AllocateUniquePSMoveTracker(trackerInfo);
-    }
-}
-
-void CServerDriver_PSMoveService::SetHMDTrackingSpace(
-    const PSMPosef &origin_pose)
-{
-	#if LOG_REALIGN_TO_HMD != 0
-		DriverLog("Begin CServerDriver_PSMoveService::SetHMDTrackingSpace()\n");
-	#endif
-
-    m_worldFromDriverPose = origin_pose;
-
-    // Tell all the devices that the relationship between the psmove and the OpenVR
-    // tracking spaces changed
-    for (auto it = m_vecTrackedDevices.begin(); it != m_vecTrackedDevices.end(); ++it)
-    {
-        CPSMoveTrackedDeviceLatest *pDevice = *it;
-
-        pDevice->RefreshWorldFromDriverPose();
-    }
-}
-
-static void GenerateControllerSteamVRIdentifier( char *p, int psize, int controller )
-{
-    snprintf(p, psize, "psmove_controller%d", controller);
-}
-
-
-void CServerDriver_PSMoveService::AllocateUniquePSMoveController(int ControllerID, const std::string &ControllerSerial)
-{
-    char buf[256];
-    GenerateControllerSteamVRIdentifier(buf, sizeof(buf), ControllerID);
-
-    if ( !FindTrackedDeviceDriver(buf) )
-    {	
-		std::string serialNo = ControllerSerial;
-		std::transform(serialNo.begin(), serialNo.end(), serialNo.begin(), ::toupper);
-
-		if (0 != m_strPSMoveHMDSerialNo.compare(serialNo)) 
-		{
-			DriverLog( "added new psmove controller id: %s, serial: %s\n", buf, serialNo.c_str());
-			m_vecTrackedDevices.push_back( new CPSMoveControllerLatest( m_pDriverHost, ControllerID, PSMControllerType::PSMController_Move, serialNo.c_str()) );
-
-			if (m_pDriverHost)
-			{
-				m_pDriverHost->TrackedDeviceAdded(m_vecTrackedDevices.back()->GetSteamVRIdentifier());
-			}
-		}
-		else
-		{
-			DriverLog("skipped new psmove controller as configured for HMD tracking, serial: %s\n", serialNo.c_str());
-		}
-    }
-}
-
-
-void CServerDriver_PSMoveService::AllocateUniqueDualShock4Controller(int ControllerID, const std::string &ControllerSerial)
-{
-    char buf[256];
-    GenerateControllerSteamVRIdentifier(buf, sizeof(buf), ControllerID);
-
-    if (!FindTrackedDeviceDriver(buf))
-    {
-		std::string serialNo = ControllerSerial;
-		std::transform(serialNo.begin(), serialNo.end(), serialNo.begin(), ::toupper);
-
-		DriverLog("added new ps dualshock4 controller %s\n", buf);
-		m_vecTrackedDevices.push_back(new CPSMoveControllerLatest(m_pDriverHost, ControllerID, PSMControllerType::PSMController_DualShock4, serialNo.c_str()));
-
-		if (m_pDriverHost)
-		{
-			m_pDriverHost->TrackedDeviceAdded(m_vecTrackedDevices.back()->GetSteamVRIdentifier());
-		}
-    }
-}
-
-void CServerDriver_PSMoveService::AttachPSNaviToParentController(int NaviControllerID, const std::string &ControllerSerial, const std::string &ParentControllerSerial)
-{
-	bool bFoundParent= false;
-
-	std::string naviSerialNo = ControllerSerial;
-	std::string parentSerialNo = ParentControllerSerial;
-	std::transform(parentSerialNo.begin(), parentSerialNo.end(), parentSerialNo.begin(), ::toupper);
-
-	for (CPSMoveTrackedDeviceLatest *trackedDevice : m_vecTrackedDevices)
-	{
-		if (trackedDevice->GetTrackedDeviceClass() == vr::TrackedDeviceClass_Controller)
-		{
-			CPSMoveControllerLatest *test_controller= static_cast<CPSMoveControllerLatest *>(trackedDevice);
-			const std::string testSerialNo= test_controller->getPSMControllerSerialNo();
-				
-			if (testSerialNo == parentSerialNo)
-			{
-				bFoundParent= true;
-
-				if (test_controller->getPSMControllerType() == PSMController_Move)
-				{
-					if (test_controller->AttachChildPSMController(NaviControllerID, PSMController_Navi, naviSerialNo))
-					{
-						DriverLog("Attached navi controller serial %s to controller serial %s\n", naviSerialNo.c_str(), parentSerialNo.c_str());
-					}
-					else
-					{
-						DriverLog("Failed to attach navi controller serial %s to controller serial %s\n", naviSerialNo.c_str(), parentSerialNo.c_str());
-					}
-				}
-				else
-				{
-					DriverLog("Failed to attach navi controller serial %s to non-psmove controller serial %s\n", naviSerialNo.c_str(), parentSerialNo.c_str());
-				}
-
-				break;
-			}
-		}
-	}
-
-	if (!bFoundParent)
-	{
-		DriverLog("Failed to find parent controller serial %s for navi controller serial %s\n", parentSerialNo.c_str(), naviSerialNo.c_str());
-	}
-}
-
-static void GenerateTrackerSerialNumber(char *p, int psize, int tracker)
-{
-    snprintf(p, psize, "psmove_tracker%d", tracker);
-}
-
-void CServerDriver_PSMoveService::AllocateUniquePSMoveTracker(const PSMClientTrackerInfo *trackerInfo)
-{
-    char buf[256];
-    GenerateTrackerSerialNumber(buf, sizeof(buf), trackerInfo->tracker_id);
-
-    if (!FindTrackedDeviceDriver(buf))
-    {
-        DriverLog("added new device %s\n", buf);
-        m_vecTrackedDevices.push_back(new CPSMoveTrackerLatest(m_pDriverHost, trackerInfo));
-
-        if (m_pDriverHost)
-        {
-            m_pDriverHost->TrackedDeviceAdded(m_vecTrackedDevices.back()->GetSteamVRIdentifier());
-        }
-    }
-}
-
-
-// The monitor_psmove is a companion program which can display overlay prompts for us
-// and tell us the pose of the HMD at the moment we want to calibrate.
-void CServerDriver_PSMoveService::LaunchPSMoveMonitor( const char * pchDriverInstallDir )
-{
-    if ( m_bLaunchedPSMoveMonitor )
-	{
-        return;
-	}
-
-#if LOG_REALIGN_TO_HMD != 0
-	DriverLog("Entered CServerDriver_PSMoveService::LaunchPSMoveMonitor(%s)\n", pchDriverInstallDir);
-#endif
-
-    m_bLaunchedPSMoveMonitor = true;
-
-    std::ostringstream path_and_executable_string_builder;
-
-    path_and_executable_string_builder << pchDriverInstallDir << "\\bin\\";
-#if defined( _WIN64 )
-    path_and_executable_string_builder << "win64";
-#elif defined( _WIN32 )
-    path_and_executable_string_builder << "win32";
-#elif defined(__APPLE__) 
-    path_and_executable_string_builder << "osx";
-#else 
-    #error Do not know how to launch psmove_monitor
-#endif
-
-
-#if defined( _WIN32 ) || defined( _WIN64 )
-	path_and_executable_string_builder << "\\monitor_psmove.exe";
-	const std::string monitor_path_and_exe = path_and_executable_string_builder.str();
-
-	std::ostringstream args_string_builder;
-	args_string_builder << "monitor_psmove.exe \"" << pchDriverInstallDir << "\\resources\"";
-	const std::string monitor_args = args_string_builder.str();
-	
-	char monitor_args_cstr[1024];
-	strncpy_s(monitor_args_cstr, monitor_args.c_str(), sizeof(monitor_args_cstr) - 1);
-	monitor_args_cstr[sizeof(monitor_args_cstr) - 1] = '\0';
-
-	#if LOG_REALIGN_TO_HMD != 0
-		DriverLog("CServerDriver_PSMoveService::LaunchPSMoveMonitor() monitor_psmove windows full path: %s\n", monitor_path_and_exe.c_str());
-		DriverLog("CServerDriver_PSMoveService::LaunchPSMoveMonitor() monitor_psmove windows args: %s\n", monitor_args_cstr);
-	#endif
-
-	STARTUPINFOA sInfoProcess = { 0 };
-	sInfoProcess.cb = sizeof(STARTUPINFOW);
-	PROCESS_INFORMATION pInfoStartedProcess;
-	BOOL bSuccess = CreateProcessA(monitor_path_and_exe.c_str(), monitor_args_cstr, NULL, NULL, FALSE, 0, NULL, NULL, &sInfoProcess, &pInfoStartedProcess);
-	DWORD ErrorCode = (bSuccess == TRUE) ? 0 : GetLastError();
-
-	DriverLog("CServerDriver_PSMoveService::LaunchPSMoveMonitor() Start monitor_psmove CreateProcessA() result: %d.\n", ErrorCode);
-
-#elif defined(__APPLE__) 
-    pid_t processId;
-    if ((processId = fork()) == 0)
-    {
-		path_and_executable_string_builder << "\\monitor_psmove";
-
-		const std::string monitor_exe_path = path_and_executable_string_builder.str();
-        const char * argv[] = { monitor_exe_path.c_str(), pchDriverInstallDir, NULL };
-        
-        if (execv(app, argv) < 0)
-        {
-            DriverLog( "Failed to exec child process\n");
-        }
-    }
-    else if (processId < 0)
-    {
-        DriverLog( "Failed to fork child process\n");
-        perror("fork error");
-    }
-#else 
-#error Do not know how to launch psmove config tool
-#endif
-}
-
-/** Launch monitor_psmove if needed (requested by devices as they activate) */
-void CServerDriver_PSMoveService::LaunchPSMoveMonitor()
-{
-	#if LOG_REALIGN_TO_HMD != 0
-		DriverLog("Entered CServerDriver_PSMoveService::LaunchPSMoveMonitor()\n");
-	#endif
-
-    LaunchPSMoveMonitor( m_strDriverInstallDir.c_str() );
-}
-
-//==================================================================================================
-// Client Provider
-//==================================================================================================
-
-CClientDriver_PSMoveService::CClientDriver_PSMoveService()
-{
-}
-
-CClientDriver_PSMoveService::~CClientDriver_PSMoveService()
-{
-}
-
-vr::EVRInitError CClientDriver_PSMoveService::Init( 
-    vr::EClientDriverMode driverMode,
-    vr::IDriverLog * pDriverLog, 
-    vr::IClientDriverHost * pDriverHost, 
-    const char * pchUserDriverConfigDir, 
-    const char * pchDriverInstallDir )
-{
-    vr::EVRInitError result= vr::VRInitError_Driver_Failed;
-
-    switch(driverMode)
-    {
-    case vr::ClientDriverMode_Normal:
-        InitDriverLog( pDriverLog );
-        m_pDriverHost = pDriverHost;
-        result= vr::VRInitError_None;
-        break;
-    case vr::ClientDriverMode_Watchdog: // client should return VRInitError_Init_LowPowerWatchdogNotSupported if it can't support this mode
-        result= vr::VRInitError_Init_LowPowerWatchdogNotSupported;
-        break;
-    }
-
-    return result;
-}
-
-void CClientDriver_PSMoveService::Cleanup()
-{
-}
-
-bool CClientDriver_PSMoveService::BIsHmdPresent( const char * pchUserConfigDir )
-{
-    return false;
-}
-
-vr::EVRInitError CClientDriver_PSMoveService::SetDisplayId( const char * pchDisplayId )
-{
-    return vr::VRInitError_None;
-    //return vr::VRInitError_Driver_HmdUnknown;
-}
-
-vr::HiddenAreaMesh_t CClientDriver_PSMoveService::GetHiddenAreaMesh( vr::EVREye eEye, vr::EHiddenAreaMeshType type )
-{
-    vr::HiddenAreaMesh_t hiddenAreaMesh= vr::HiddenAreaMesh_t();
-
-    return hiddenAreaMesh;
-}
-
-uint32_t CClientDriver_PSMoveService::GetMCImage( uint32_t * pImgWidth, uint32_t * pImgHeight, uint32_t * pChannels, void * pDataBuffer, uint32_t unBufferLen )
-{
-    uint32_t image= uint32_t();
-
-    return image;
-}
-
-//==================================================================================================
-// Tracked Device Driver
-//==================================================================================================
-
-CPSMoveTrackedDeviceLatest::CPSMoveTrackedDeviceLatest(vr::IServerDriverHost * pDriverHost)
-    : m_pDriverHost(pDriverHost)
-    , m_properties_dirty(false)
-    , m_unSteamVRTrackedDeviceId(vr::k_unTrackedDeviceIndexInvalid)
-{
-    memset(&m_Pose, 0, sizeof(m_Pose));
-    m_Pose.result = vr::TrackingResult_Uninitialized;
-
-    // By default, assume that the tracked devices are in the tracking space as OpenVR
-    m_Pose.qWorldFromDriverRotation.w = 1.f;
-    m_Pose.qWorldFromDriverRotation.x = 0.f;
-    m_Pose.qWorldFromDriverRotation.y = 0.f;
-    m_Pose.qWorldFromDriverRotation.z = 0.f;
-    m_Pose.vecWorldFromDriverTranslation[0] = 0.f;
-    m_Pose.vecWorldFromDriverTranslation[1] = 0.f;
-    m_Pose.vecWorldFromDriverTranslation[2] = 0.f;
-
-    m_firmware_revision = 0x0001;
-    m_hardware_revision = 0x0001;
-
-	m_lastHMDPoseInMeters= *k_psm_pose_identity;
-	m_lastHMDPoseTime= std::chrono::time_point<std::chrono::high_resolution_clock>();
-	m_bIsLastHMDPoseValid= false;
-	m_hmdResultCallback = nullptr;
-	m_hmdResultUserData = nullptr;
-}
-
-CPSMoveTrackedDeviceLatest::~CPSMoveTrackedDeviceLatest()
-{
-
-}
-
-// Shared Implementation of vr::ITrackedDeviceServerDriver
-vr::EVRInitError CPSMoveTrackedDeviceLatest::Activate(uint32_t unObjectId)
-{
-    DriverLog("CPSMoveTrackedDeviceLatest::Activate: %s is object id %d\n", GetSteamVRIdentifier(), unObjectId);
-    m_unSteamVRTrackedDeviceId = unObjectId;
-
-    return vr::VRInitError_None;
-}
-
-void CPSMoveTrackedDeviceLatest::Deactivate() 
-{
-    DriverLog("CPSMoveTrackedDeviceLatest::Deactivate: %s was object id %d\n", GetSteamVRIdentifier(), m_unSteamVRTrackedDeviceId);
-    m_unSteamVRTrackedDeviceId = vr::k_unTrackedDeviceIndexInvalid;
-}
-
-void CPSMoveTrackedDeviceLatest::EnterStandby()
-{
-    //###HipsterSloth $TODO - No good way to do this at the moment
-}
-
-void *CPSMoveTrackedDeviceLatest::GetComponent(const char *pchComponentNameAndVersion)
-{
-    return NULL;
-}
-
-void CPSMoveTrackedDeviceLatest::DebugRequest(
-    const char * pchRequest,
-    char * pchResponseBuffer,
-    uint32_t unResponseBufferSize)
-{
-	std::istringstream ss( pchRequest );
-	std::string strCmd;
-
-	ss >> strCmd;
-	if (strCmd == "psmove:hmd_pose")
-	{
-		#if LOG_REALIGN_TO_HMD != 0
-			DriverLog( "CPSMoveTrackedDeviceLatest::DebugRequest(): %s\n", strCmd.c_str() );
-		#endif
-
-		// monitor_psmove is calling us back with HMD tracking information
-		vr::HmdMatrix34_t hmdTransform;
-
-
-		#if LOG_REALIGN_TO_HMD != 0
-			std::ostringstream matrixStringBuilder;
-			matrixStringBuilder << "hmdTransform.m:\n\t";
-		#endif
-
-		for (int i = 0; i < 3; ++i)
-		{
-			for (int j = 0; j < 4; ++j)
-			{
-				ss >> hmdTransform.m[i][j];
-				#if LOG_REALIGN_TO_HMD != 0
-					matrixStringBuilder << "[" << hmdTransform.m[i][j] << "] ";
-				#endif
-			}
-			#if LOG_REALIGN_TO_HMD != 0
-				matrixStringBuilder << "\n\t";
-			#endif
-		}
-
-		m_lastHMDPoseInMeters = openvrMatrixExtractPSMPosef(hmdTransform);
-
-		#if LOG_REALIGN_TO_HMD != 0
-			matrixStringBuilder << "\n";
-			DriverLog(matrixStringBuilder.str().c_str());
-
-			DriverLog("Extracted pose: %s \n", PSMPosefToString(m_lastHMDPoseInMeters).c_str() );
-		#endif
-
-		m_lastHMDPoseTime = std::chrono::high_resolution_clock::now();
-
-		if (m_hmdResultCallback != nullptr)
-		{
-			m_hmdResultCallback(m_lastHMDPoseInMeters, m_hmdResultUserData);
-			m_hmdResultCallback = nullptr;
-			m_hmdResultUserData = nullptr;
-		}
-	}
-}
-
-void CPSMoveTrackedDeviceLatest::RequestLatestHMDPose(
-	float maxPoseAgeMilliseconds,
-	CPSMoveTrackedDeviceLatest::t_hmd_request_callback callback,
-	void *userdata)
-{
-	#if LOG_REALIGN_TO_HMD != 0
-		DriverLog("Begin CPSMoveTrackedDeviceLatest::RequestLatestHMDPose()\n");
-	#endif
-
-	assert(m_hmdResultCallback == nullptr || m_hmdResultCallback == callback);
-
-	if (m_hmdResultCallback == nullptr)
-	{
-		bool bUsedCachedHMDPose;
-
-		if (m_bIsLastHMDPoseValid)
-		{
-			std::chrono::duration<float, std::milli> hmdPoseAge =
-				std::chrono::high_resolution_clock::now() - m_lastHMDPoseTime;
-
-			bUsedCachedHMDPose = hmdPoseAge.count() < maxPoseAgeMilliseconds;
-		}
-		else
-		{
-			bUsedCachedHMDPose = false;
-		}
-
-		if (bUsedCachedHMDPose)
-		{
-			// Give the callback the cached pose immediately
-			if (callback != nullptr)
-			{
-				callback(m_lastHMDPoseInMeters, userdata);
-			}
-		}
-		else
-		{
-			static vr::VREvent_Data_t nodata = { 0 };
-
-			// Register the callback
-			m_hmdResultCallback = callback;
-			m_hmdResultUserData = userdata;
-
-			// Ask monitor_psmove to tell us the latest HMD pose
-			m_pDriverHost->VendorSpecificEvent(
-				m_unSteamVRTrackedDeviceId,
-				(vr::EVREventType) (vr::VREvent_VendorSpecific_Reserved_Start + 0),
-				nodata,
-				0);
-		}
-	}
-}
-
-vr::DriverPose_t CPSMoveTrackedDeviceLatest::GetPose()
-{
-    // This is only called at startup to synchronize with the driver.
-    // Future updates are driven by our thread calling TrackedDevicePoseUpdated()
-    return m_Pose;
-}
-
-bool CPSMoveTrackedDeviceLatest::GetBoolTrackedDeviceProperty(
-    vr::ETrackedDeviceProperty prop, 
-    vr::ETrackedPropertyError * pError)
-{
-    bool bBoolResult = false;
-
-    switch (prop)
-    {
-    // Not sure about this property yet
-    //case vr::Prop_CanUnifyCoordinateSystemWithHmd_Bool:
-    //    bBoolResult = true;
-    //    *pError = vr::TrackedProp_Success;
-    //    break;
-    case vr::Prop_Firmware_UpdateAvailable_Bool:
-    case vr::Prop_Firmware_ManualUpdate_Bool:
-    case vr::Prop_ContainsProximitySensor_Bool:
-    case vr::Prop_HasCamera_Bool:
-    case vr::Prop_Firmware_ForceUpdateRequired_Bool:
-    case vr::Prop_DeviceCanPowerOff_Bool:
-        bBoolResult = false;
-        *pError = vr::TrackedProp_Success;
-        break;
-    default:
-        *pError = vr::TrackedProp_ValueNotProvidedByDevice;
-    }
-
-    return bBoolResult;
-}
-
-float CPSMoveTrackedDeviceLatest::GetFloatTrackedDeviceProperty(
-    vr::ETrackedDeviceProperty prop, 
-    vr::ETrackedPropertyError * pError)
-{
-    *pError = vr::TrackedProp_ValueNotProvidedByDevice;
-    return 0.0f;
-}
-
-int32_t CPSMoveTrackedDeviceLatest::GetInt32TrackedDeviceProperty(
-    vr::ETrackedDeviceProperty prop,
-    vr::ETrackedPropertyError * pError)
-{
-    *pError = vr::TrackedProp_ValueNotProvidedByDevice;
-    return 0;
-}
-
-uint64_t CPSMoveTrackedDeviceLatest::GetUint64TrackedDeviceProperty(
-    vr::ETrackedDeviceProperty prop,
-    vr::ETrackedPropertyError * pError)
-{
-    uint64_t ulRetVal = 0;
-
-    switch (prop)
-    {
-    case vr::Prop_HardwareRevision_Uint64:
-        ulRetVal = m_hardware_revision;
-        *pError = vr::TrackedProp_Success;
-        break;
-
-    case vr::Prop_FirmwareVersion_Uint64:
-        ulRetVal = m_firmware_revision;
-        *pError = vr::TrackedProp_Success;
-        break;
-    default:
-        *pError = vr::TrackedProp_ValueNotProvidedByDevice;
-    }
-
-    return ulRetVal;
-}
-
-vr::HmdMatrix34_t CPSMoveTrackedDeviceLatest::GetMatrix34TrackedDeviceProperty(
-    vr::ETrackedDeviceProperty prop,
-    vr::ETrackedPropertyError *pError)
-{
-    *pError = vr::TrackedProp_ValueNotProvidedByDevice;
-    return vr::HmdMatrix34_t();
-}
-
-uint32_t CPSMoveTrackedDeviceLatest::GetStringTrackedDeviceProperty(
-    vr::ETrackedDeviceProperty prop, 
-    char * pchValue,
-    uint32_t unBufferSize,
-    vr::ETrackedPropertyError * pError)
-{
-    std::ostringstream ssRetVal;
-
-    switch (prop)
-    {
-    case vr::Prop_SerialNumber_String:
-        ssRetVal << m_strSteamVRSerialNo;
-        break;
-
-    case vr::Prop_ManufacturerName_String:
-        ssRetVal << "Sony";
-        break;
-
-    case vr::Prop_ModelNumber_String:
-        ssRetVal << "PSMove";
-        break;
-
-    case vr::Prop_TrackingFirmwareVersion_String:
-        ssRetVal << "cd.firmware_revision=" << m_firmware_revision;
-        break;
-
-    case vr::Prop_HardwareRevision_String:
-        ssRetVal << "cd.hardware_revision=" << m_hardware_revision;
-        break;
-    }
-
-    std::string sRetVal = ssRetVal.str();
-    if (sRetVal.empty())
-    {
-        *pError = vr::TrackedProp_ValueNotProvidedByDevice;
-        return 0;
-    }
-    else if (sRetVal.size() + 1 > unBufferSize)
-    {
-        *pError = vr::TrackedProp_BufferTooSmall;
-        return static_cast<uint32_t>(sRetVal.size() + 1);  // caller needs to know how to size buffer
-    }
-    else
-    {
-        snprintf(pchValue, unBufferSize, sRetVal.c_str());
-        *pError = vr::TrackedProp_Success;
-        return static_cast<uint32_t>(sRetVal.size() + 1);
-    }
-}
-
-// CPSMoveTrackedDeviceLatest Interface
-vr::ETrackedDeviceClass CPSMoveTrackedDeviceLatest::GetTrackedDeviceClass() const
-{
-    return vr::TrackedDeviceClass_Invalid;
-}
-
-bool CPSMoveTrackedDeviceLatest::IsActivated() const
-{
-    return m_unSteamVRTrackedDeviceId != vr::k_unTrackedDeviceIndexInvalid;
-}
-
-void CPSMoveTrackedDeviceLatest::Update()
-{
-    if (IsActivated() && m_properties_dirty)
-    {
-        m_pDriverHost->TrackedDevicePropertiesChanged(m_unSteamVRTrackedDeviceId);
-        m_properties_dirty= false;
-    }
-}
-
-void CPSMoveTrackedDeviceLatest::RefreshWorldFromDriverPose()
-{
-	#if LOG_REALIGN_TO_HMD != 0
-		DriverLog( "Begin CServerDriver_PSMoveService::RefreshWorldFromDriverPose() for device %s\n", GetSteamVRIdentifier() );
-	#endif
-
-    const PSMPosef worldFromDriverPose = g_ServerTrackedDeviceProvider.GetWorldFromDriverPose();
-
-	#if LOG_REALIGN_TO_HMD != 0
-		DriverLog("worldFromDriverPose: %s \n", PSMPosefToString(worldFromDriverPose).c_str());
-	#endif
-	
-
-    // Transform used to convert from PSMove Tracking space to OpenVR Tracking Space
-    m_Pose.qWorldFromDriverRotation.w = worldFromDriverPose.Orientation.w;
-    m_Pose.qWorldFromDriverRotation.x = worldFromDriverPose.Orientation.x;
-    m_Pose.qWorldFromDriverRotation.y = worldFromDriverPose.Orientation.y;
-    m_Pose.qWorldFromDriverRotation.z = worldFromDriverPose.Orientation.z;
-    m_Pose.vecWorldFromDriverTranslation[0] = worldFromDriverPose.Position.x;
-    m_Pose.vecWorldFromDriverTranslation[1] = worldFromDriverPose.Position.y;
-    m_Pose.vecWorldFromDriverTranslation[2] = worldFromDriverPose.Position.z;
-}
-
-const char *CPSMoveTrackedDeviceLatest::GetSteamVRIdentifier() const
-{
-    return m_strSteamVRSerialNo.c_str();
-}
-
-//==================================================================================================
-// Controller Driver
-//==================================================================================================
-
-CPSMoveControllerLatest::CPSMoveControllerLatest( 
-	vr::IServerDriverHost * pDriverHost,
-	int controllerId, 
-	PSMControllerType controllerType,
-	const char *serialNo)
-    : CPSMoveTrackedDeviceLatest(pDriverHost)
-    , m_nPSMControllerId(controllerId)
-	, m_PSMControllerType(controllerType)
-    , m_PSMControllerView(nullptr)
-    , m_nPSMChildControllerId(-1)
-	, m_PSMChildControllerType(PSMControllerType::PSMController_None)
-    , m_PSMChildControllerView(nullptr)
-    , m_nPoseSequenceNumber(0)
-    , m_bIsBatteryCharging(false)
-    , m_fBatteryChargeFraction(1.f)
-	, m_bRumbleSuppressed(false)
-    , m_pendingHapticPulseDuration(0)
-    , m_lastTimeRumbleSent()
-    , m_lastTimeRumbleSentValid(false)
-	, m_resetPoseButtonPressTime()
-	, m_bResetPoseRequestSent(false)
-	, m_resetAlignButtonPressTime()
-	, m_bResetAlignRequestSent(false)
-	, m_bUsePSNaviDPadRecenter(false)
-	, m_bUsePSNaviDPadRealign(false)
-	, m_fVirtuallExtendControllersZMeters(0.0f)
-	, m_fVirtuallExtendControllersYMeters(0.0f)
-	, m_bDelayAfterTouchpadPress(false)
-	, m_bTouchpadWasActive(false)
-	, m_bUseSpatialOffsetAfterTouchpadPressAsTouchpadAxis(false)
-	, m_touchpadDirectionsUsed(false)
-	, m_fControllerMetersInFrontOfHmdAtCalibration(0.f)
-	, m_posMetersAtTouchpadPressTime(*k_psm_float_vector3_zero)
-	, m_driverSpaceRotationAtTouchpadPressTime(*k_psm_quaternion_identity)
-	, m_bUseControllerOrientationInHMDAlignment(false)
-	, m_triggerAxisIndex(1)
-	, m_thumbstickDeadzone(k_defaultThumbstickDeadZoneRadius)
-	, m_bThumbstickTouchAsPress(true)
-{
-    char buf[256];
-    GenerateControllerSteamVRIdentifier(buf, sizeof(buf), controllerId);
-    m_strSteamVRSerialNo = buf;
-
-	m_lastTouchpadPressTime = std::chrono::high_resolution_clock::now();
-
-	if (serialNo != NULL) {
-		m_strPSMControllerSerialNo = serialNo;
-	}
-
-    // Tell PSM Client API that we are listening to this controller id
-	PSM_AllocateControllerListener(controllerId);
-    m_PSMControllerView = PSM_GetController(controllerId);
-
-    memset(&m_ControllerState, 0, sizeof(vr::VRControllerState_t));
-	m_trackingStatus = vr::TrackingResult_Uninitialized;
-
-    // Load config from steamvr.vrsettings
-    vr::IVRSettings *pSettings= m_pDriverHost->GetSettings(vr::IVRSettings_Version);
-
-    // Map every button to the system button initially
-    memset(psButtonIDToVRButtonID, vr::k_EButton_SteamVR_Trigger, k_EPSControllerType_Count*k_EPSButtonID_Count*sizeof(vr::EVRButtonId));
-
-	// Map every button to not be associated with any touchpad direction, initially
-	memset(psButtonIDToVrTouchpadDirection, k_EVRTouchpadDirection_None, k_EPSControllerType_Count*k_EPSButtonID_Count*sizeof(vr::EVRButtonId));
-
-	if (pSettings != nullptr)
-	{
-		// Load PSMove button/touchpad remapping from the settings for all possible controller buttons
-		if (controllerType == PSMController_Move)
-		{
-			// Parent controller button mappings
-
-			LoadButtonMapping(pSettings, k_EPSControllerType_Move, k_EPSButtonID_PS, vr::k_EButton_System, k_EVRTouchpadDirection_None, controllerId);
-			LoadButtonMapping(pSettings, k_EPSControllerType_Move, k_EPSButtonID_Move, vr::k_EButton_SteamVR_Touchpad, k_EVRTouchpadDirection_None, controllerId);
-			LoadButtonMapping(pSettings, k_EPSControllerType_Move, k_EPSButtonID_Trigger, vr::k_EButton_SteamVR_Trigger, k_EVRTouchpadDirection_None, controllerId);
-			LoadButtonMapping(pSettings, k_EPSControllerType_Move, k_EPSButtonID_Triangle, (vr::EVRButtonId)8, k_EVRTouchpadDirection_None, controllerId);
-			LoadButtonMapping(pSettings, k_EPSControllerType_Move, k_EPSButtonID_Square, (vr::EVRButtonId)9, k_EVRTouchpadDirection_None, controllerId);
-			LoadButtonMapping(pSettings, k_EPSControllerType_Move, k_EPSButtonID_Circle, (vr::EVRButtonId)10, k_EVRTouchpadDirection_None, controllerId);
-			LoadButtonMapping(pSettings, k_EPSControllerType_Move, k_EPSButtonID_Cross, (vr::EVRButtonId)11, k_EVRTouchpadDirection_None, controllerId);
-			LoadButtonMapping(pSettings, k_EPSControllerType_Move, k_EPSButtonID_Select, vr::k_EButton_Grip, k_EVRTouchpadDirection_None, controllerId);
-			LoadButtonMapping(pSettings, k_EPSControllerType_Move, k_EPSButtonID_Start, vr::k_EButton_ApplicationMenu, k_EVRTouchpadDirection_None, controllerId);
-	
-			// Attached child controller button mappings
-			LoadButtonMapping(pSettings, k_EPSControllerType_Navi, k_EPSButtonID_PS, vr::k_EButton_System, k_EVRTouchpadDirection_None);
-			LoadButtonMapping(pSettings, k_EPSControllerType_Navi, k_EPSButtonID_Left, vr::k_EButton_DPad_Left, k_EVRTouchpadDirection_Left);
-			LoadButtonMapping(pSettings, k_EPSControllerType_Navi, k_EPSButtonID_Up, (vr::EVRButtonId)10, k_EVRTouchpadDirection_None);
-			LoadButtonMapping(pSettings, k_EPSControllerType_Navi, k_EPSButtonID_Right, vr::k_EButton_DPad_Right, k_EVRTouchpadDirection_Right);
-			LoadButtonMapping(pSettings, k_EPSControllerType_Navi, k_EPSButtonID_Down, (vr::EVRButtonId)10, k_EVRTouchpadDirection_None);
-			LoadButtonMapping(pSettings, k_EPSControllerType_Navi, k_EPSButtonID_Move, vr::k_EButton_SteamVR_Touchpad, k_EVRTouchpadDirection_None);
-			LoadButtonMapping(pSettings, k_EPSControllerType_Navi, k_EPSButtonID_Circle, (vr::EVRButtonId)10, k_EVRTouchpadDirection_None);
-			LoadButtonMapping(pSettings, k_EPSControllerType_Navi, k_EPSButtonID_Cross, (vr::EVRButtonId)11, k_EVRTouchpadDirection_None);
-			LoadButtonMapping(pSettings, k_EPSControllerType_Navi, k_EPSButtonID_L1, vr::k_EButton_SteamVR_Trigger, k_EVRTouchpadDirection_None);
-			LoadButtonMapping(pSettings, k_EPSControllerType_Navi, k_EPSButtonID_L2, vr::k_EButton_SteamVR_Trigger, k_EVRTouchpadDirection_None);
-			LoadButtonMapping(pSettings, k_EPSControllerType_Navi, k_EPSButtonID_L3, vr::k_EButton_Grip, k_EVRTouchpadDirection_None);
-
-			// Trigger mapping
-			m_triggerAxisIndex = LoadInt(pSettings, "psmove", "trigger_axis_index", 1);
-
-			// Touch pad settings
-			m_bDelayAfterTouchpadPress = 
-				LoadBool(pSettings, "psmove_touchpad", "delay_after_touchpad_press", m_bDelayAfterTouchpadPress);
-			m_bUseSpatialOffsetAfterTouchpadPressAsTouchpadAxis= 
-				LoadBool(pSettings, "psmove", "use_spatial_offset_after_touchpad_press_as_touchpad_axis", false);
-			m_fMetersPerTouchpadAxisUnits= 
-				LoadFloat(pSettings, "psmove", "meters_per_touchpad_units", .075f);
-			
-			// Chack for PSNavi up/down mappings
-			char remapButtonToButtonString[32];
-			vr::EVRSettingsError fetchError;
-
-			pSettings->GetString("psnavi_button", k_PSButtonNames[k_EPSButtonID_Up], remapButtonToButtonString, 32, &fetchError);
-			if (fetchError != vr::VRSettingsError_None)
-			{
-				pSettings->GetString("psnavi_touchpad", k_PSButtonNames[k_EPSButtonID_Up], remapButtonToButtonString, 32, &fetchError);
-				if (fetchError != vr::VRSettingsError_None)
-				{
-					m_bUsePSNaviDPadRealign = true;
-				}
-			}
-
-			pSettings->GetString("psnavi_button", k_PSButtonNames[k_EPSButtonID_Down], remapButtonToButtonString, 32, &fetchError);
-			if (fetchError != vr::VRSettingsError_None)
-			{
-				pSettings->GetString("psnavi_touchpad", k_PSButtonNames[k_EPSButtonID_Down], remapButtonToButtonString, 32, &fetchError);
-				if (fetchError != vr::VRSettingsError_None)
-				{
-					m_bUsePSNaviDPadRecenter = true;
-				}
-			}
-
-			// General Settings
-			m_bRumbleSuppressed= LoadBool(pSettings, "psmove_settings", "rumble_suppressed", m_bRumbleSuppressed);
-			m_fVirtuallExtendControllersYMeters = LoadFloat(pSettings, "psmove_settings", "psmove_extend_y", 0.0f);
-			m_fVirtuallExtendControllersZMeters = LoadFloat(pSettings, "psmove_settings", "psmove_extend_z", 0.0f);
-			m_fControllerMetersInFrontOfHmdAtCalibration= 
-				LoadFloat(pSettings, "psmove", "m_fControllerMetersInFrontOfHmdAtCallibration", 0.06f);
-			m_bUseControllerOrientationInHMDAlignment= LoadBool(pSettings, "psmove_settings", "use_orientation_in_alignment", true);
-
-			m_thumbstickDeadzone = 
-				fminf(fmaxf(LoadFloat(pSettings, "psnavi_settings", "thumbstick_deadzone_radius", k_defaultThumbstickDeadZoneRadius), 0.f), 0.99f);
-			m_bThumbstickTouchAsPress= LoadBool(pSettings, "psnavi_settings", "thumbstick_touch_as_press", true);
-
-			#if LOG_TOUCHPAD_EMULATION != 0
-			DriverLog("use_spatial_offset_after_touchpad_press_as_touchpad_axis: %d\n", m_bUseSpatialOffsetAfterTouchpadPressAsTouchpadAxis);
-			DriverLog("meters_per_touchpad_units: %f\n", m_fMetersPerTouchpadAxisUnits);
-			#endif
-
-			#if LOG_REALIGN_TO_HMD != 0
-			DriverLog("m_fControllerMetersInFrontOfHmdAtCalibration(psmove): %f\n", m_fControllerMetersInFrontOfHmdAtCalibration);
-			#endif
-		}
-		else if (controllerType == PSMController_DualShock4)
-		{
-			LoadButtonMapping(pSettings, k_EPSControllerType_DS4, k_EPSButtonID_PS, vr::k_EButton_System, k_EVRTouchpadDirection_None);
-			LoadButtonMapping(pSettings, k_EPSControllerType_DS4, k_EPSButtonID_Left, vr::k_EButton_DPad_Left, k_EVRTouchpadDirection_Left);
-			LoadButtonMapping(pSettings, k_EPSControllerType_DS4, k_EPSButtonID_Up, vr::k_EButton_DPad_Up, k_EVRTouchpadDirection_Up);
-			LoadButtonMapping(pSettings, k_EPSControllerType_DS4, k_EPSButtonID_Right, vr::k_EButton_DPad_Right, k_EVRTouchpadDirection_Right);
-			LoadButtonMapping(pSettings, k_EPSControllerType_DS4, k_EPSButtonID_Down, vr::k_EButton_DPad_Down, k_EVRTouchpadDirection_Down);
-			LoadButtonMapping(pSettings, k_EPSControllerType_DS4, k_EPSButtonID_Trackpad, vr::k_EButton_SteamVR_Touchpad, k_EVRTouchpadDirection_None);
-			LoadButtonMapping(pSettings, k_EPSControllerType_DS4, k_EPSButtonID_Triangle, (vr::EVRButtonId)8, k_EVRTouchpadDirection_None);
-			LoadButtonMapping(pSettings, k_EPSControllerType_DS4, k_EPSButtonID_Square, (vr::EVRButtonId)9, k_EVRTouchpadDirection_None);
-			LoadButtonMapping(pSettings, k_EPSControllerType_DS4, k_EPSButtonID_Circle, (vr::EVRButtonId)10, k_EVRTouchpadDirection_None);
-			LoadButtonMapping(pSettings, k_EPSControllerType_DS4, k_EPSButtonID_Cross, (vr::EVRButtonId)11, k_EVRTouchpadDirection_None);
-			LoadButtonMapping(pSettings, k_EPSControllerType_DS4, k_EPSButtonID_Share, vr::k_EButton_ApplicationMenu, k_EVRTouchpadDirection_None);
-			LoadButtonMapping(pSettings, k_EPSControllerType_DS4, k_EPSButtonID_Options, vr::k_EButton_ApplicationMenu, k_EVRTouchpadDirection_None);
-			LoadButtonMapping(pSettings, k_EPSControllerType_DS4, k_EPSButtonID_L1, vr::k_EButton_SteamVR_Trigger, k_EVRTouchpadDirection_None);
-			LoadButtonMapping(pSettings, k_EPSControllerType_DS4, k_EPSButtonID_L2, vr::k_EButton_SteamVR_Trigger, k_EVRTouchpadDirection_None);
-			LoadButtonMapping(pSettings, k_EPSControllerType_DS4, k_EPSButtonID_L3, vr::k_EButton_Grip, k_EVRTouchpadDirection_None);
-			LoadButtonMapping(pSettings, k_EPSControllerType_DS4, k_EPSButtonID_R1, vr::k_EButton_SteamVR_Trigger, k_EVRTouchpadDirection_None);
-			LoadButtonMapping(pSettings, k_EPSControllerType_DS4, k_EPSButtonID_R2, vr::k_EButton_SteamVR_Trigger, k_EVRTouchpadDirection_None);
-			LoadButtonMapping(pSettings, k_EPSControllerType_DS4, k_EPSButtonID_R3, vr::k_EButton_Grip, k_EVRTouchpadDirection_None);
-
-			// General Settings
-			m_bRumbleSuppressed= LoadBool(pSettings, "dualshock4_settings", "rumble_suppressed", m_bRumbleSuppressed);
-			m_fControllerMetersInFrontOfHmdAtCalibration= 
-				LoadFloat(pSettings, "dualshock4_settings", "cm_in_front_of_hmd_at_calibration", 16.f) / 100.f;
-
-			#if LOG_REALIGN_TO_HMD != 0
-			DriverLog("m_fControllerMetersInFrontOfHmdAtCalibration(ds4): %f\n", m_fControllerMetersInFrontOfHmdAtCalibration);
-			#endif
-		}
-	}
-}
-
-CPSMoveControllerLatest::~CPSMoveControllerLatest()
-{
-	if (m_PSMChildControllerView != nullptr)
-	{
-		PSM_FreeControllerListener(m_PSMChildControllerView->ControllerID);
-		m_PSMChildControllerView= nullptr;
-	}
-
-	PSM_FreeControllerListener(m_PSMControllerView->ControllerID);
-    m_PSMControllerView= nullptr;
-}
-
-void CPSMoveControllerLatest::LoadButtonMapping(
-    vr::IVRSettings *pSettings,
-	const CPSMoveControllerLatest::ePSControllerType controllerType,
-    const CPSMoveControllerLatest::ePSButtonID psButtonID,
-    const vr::EVRButtonId defaultVRButtonID,
-	const eVRTouchpadDirection defaultTouchpadDirection,
-	int controllerId)
-{
-	
-    vr::EVRButtonId vrButtonID = defaultVRButtonID;
-	eVRTouchpadDirection vrTouchpadDirection = defaultTouchpadDirection;
-
-    if (pSettings != nullptr)
-    {
-        const char *szPSButtonName = k_PSButtonNames[psButtonID];
-        char remapButtonToButtonString[32];
-		vr::EVRSettingsError fetchError;
-
-		const char *szButtonSectionName= "";
-		const char *szTouchpadSectionName= "";
-		switch (controllerType)
-		{
-		case CPSMoveControllerLatest::k_EPSControllerType_Move:
-			szButtonSectionName= "psmove";
-			szTouchpadSectionName= "psmove_touchpad_directions";
-			break;
-		case CPSMoveControllerLatest::k_EPSControllerType_DS4:
-			szButtonSectionName= "dualshock4_button";
-			szTouchpadSectionName= "dualshock4_touchpad";
-			break;
-		case CPSMoveControllerLatest::k_EPSControllerType_Navi:
-			szButtonSectionName= "psnavi_button";
-			szTouchpadSectionName= "psnavi_touchpad";
-			break;
-		}
-
-        pSettings->GetString(szButtonSectionName, szPSButtonName, remapButtonToButtonString, 32, &fetchError);
-
-        if (fetchError == vr::VRSettingsError_None)
-        {
-            for (int vr_button_index = 0; vr_button_index < k_max_vr_buttons; ++vr_button_index)
-            {
-                if (strcasecmp(remapButtonToButtonString, k_VRButtonNames[vr_button_index]) == 0)
-                {
-                    vrButtonID = static_cast<vr::EVRButtonId>(vr_button_index);
-                    break;
-                }
-            }
-        }
-
-		const char *numId = "";
-		if (controllerId == 0) numId = "0";
-		else if (controllerId == 1) numId = "1";
-		else if (controllerId == 2) numId = "2";
-		else if (controllerId == 3) numId = "3";
-		else if (controllerId == 4) numId = "4";
-		else if (controllerId == 5) numId = "5";
-		else if (controllerId == 6) numId = "6";
-		else if (controllerId == 7) numId = "7";
-		else if (controllerId == 8) numId = "8";
-		else if (controllerId == 9) numId = "9";
-
-		if (strcmp(numId, "") != 0)
-		{
-			char buffer[64];
-			strcpy(buffer, szButtonSectionName);
-			strcat(buffer, "_");
-			strcat(buffer, numId);
-			szButtonSectionName = buffer;
-			pSettings->GetString(szButtonSectionName, szPSButtonName, remapButtonToButtonString, 32, &fetchError);
-
-			if (fetchError == vr::VRSettingsError_None)
-			{
-				for (int vr_button_index = 0; vr_button_index < k_max_vr_buttons; ++vr_button_index)
-				{
-					if (strcasecmp(remapButtonToButtonString, k_VRButtonNames[vr_button_index]) == 0)
-					{
-						vrButtonID = static_cast<vr::EVRButtonId>(vr_button_index);
-						break;
-					}
-				}
-			}
-		}
-
-		char remapButtonToTouchpadDirectionString[32];
-		pSettings->GetString(szTouchpadSectionName, szPSButtonName, remapButtonToTouchpadDirectionString, 32, &fetchError);
-
-		if (fetchError == vr::VRSettingsError_None)
-		{
-			for (int vr_touchpad_direction_index = 0; vr_touchpad_direction_index < k_max_vr_touchpad_directions; ++vr_touchpad_direction_index)
-			{
-				if (strcasecmp(remapButtonToTouchpadDirectionString, k_VRTouchpadDirectionNames[vr_touchpad_direction_index]) == 0)
-				{
-					vrTouchpadDirection = static_cast<eVRTouchpadDirection>(vr_touchpad_direction_index);
-					break;
-				}
-			}
-		}
-
-		if (strcmp(numId, "") != 0)
-		{
-			char buffer[64];
-			strcpy(buffer, szTouchpadSectionName);
-			strcat(buffer, "_");
-			strcat(buffer, numId); 
-			szTouchpadSectionName = buffer;
-			pSettings->GetString(szTouchpadSectionName, szPSButtonName, remapButtonToTouchpadDirectionString, 32, &fetchError);
-
-			if (fetchError == vr::VRSettingsError_None)
-			{
-				for (int vr_touchpad_direction_index = 0; vr_touchpad_direction_index < k_max_vr_touchpad_directions; ++vr_touchpad_direction_index)
-				{
-					if (strcasecmp(remapButtonToTouchpadDirectionString, k_VRTouchpadDirectionNames[vr_touchpad_direction_index]) == 0)
-					{
-						vrTouchpadDirection = static_cast<eVRTouchpadDirection>(vr_touchpad_direction_index);
-						break;
-					}
-				}
-			}
-		}
-    }
-
-    // Save the mapping
-	assert(controllerType >= 0 && controllerType < k_EPSControllerType_Count);
-	assert(psButtonID >= 0 && psButtonID < k_EPSButtonID_Count);
-    psButtonIDToVRButtonID[controllerType][psButtonID] = vrButtonID;
-	psButtonIDToVrTouchpadDirection[controllerType][psButtonID] = vrTouchpadDirection;
-}
-
-bool CPSMoveControllerLatest::LoadBool(
-    vr::IVRSettings *pSettings,
-	const char *pchSection,
-	const char *pchSettingsKey,
-	const bool bDefaultValue)
-{
-	vr::EVRSettingsError eError;
-	bool bResult= pSettings->GetBool(pchSection, pchSettingsKey, &eError);
-
-	if (eError != vr::VRSettingsError_None)
-	{
-		bResult= bDefaultValue;
-	}
-	
-	return bResult;
-}
-
-int CPSMoveControllerLatest::LoadInt(
-    vr::IVRSettings *pSettings,
-	const char *pchSection,
-	const char *pchSettingsKey,
-	const int iDefaultValue)
-{
-	vr::EVRSettingsError eError;
-	int iResult= pSettings->GetInt32(pchSection, pchSettingsKey, &eError);
-
-	if (eError != vr::VRSettingsError_None)
-	{
-		iResult= iDefaultValue;
-	}
-	
-	return iResult;
-}
-
-float CPSMoveControllerLatest::LoadFloat(
-    vr::IVRSettings *pSettings,
-	const char *pchSection,
-	const char *pchSettingsKey,
-	const float fDefaultValue)
-{
-	vr::EVRSettingsError eError;
-	float fResult= pSettings->GetFloat(pchSection, pchSettingsKey, &eError);
-
-	if (eError != vr::VRSettingsError_None)
-	{
-		fResult= fDefaultValue;
-	}
-	
-	return fResult;
-}
-
-vr::EVRInitError CPSMoveControllerLatest::Activate(uint32_t unObjectId)
-{
-    vr::EVRInitError result = CPSMoveTrackedDeviceLatest::Activate(unObjectId);
-
-    if (result == vr::VRInitError_None)    
-	{
-		DriverLog("CPSMoveControllerLatest::Activate - Controller %d Activated\n", unObjectId);
-
-		g_ServerTrackedDeviceProvider.LaunchPSMoveMonitor();
-
-		PSMRequestID requestId;
-		if (PSM_StartControllerDataStreamAsync(
-				m_PSMControllerView->ControllerID, 
-				PSMStreamFlags_includePositionData | PSMStreamFlags_includePhysicsData, 
-				&requestId) == PSMResult_Success)
-		{
-			PSM_RegisterCallback(requestId, CPSMoveControllerLatest::start_controller_response_callback, this);
-		}
-    }
-
-    return result;
-}
-
-void CPSMoveControllerLatest::start_controller_response_callback(
-    const PSMResponseMessage *response, void *userdata)
-{
-    CPSMoveControllerLatest *controller= reinterpret_cast<CPSMoveControllerLatest *>(userdata);
-
-    if (response->result_code == PSMResult::PSMResult_Success)
-    {
-		DriverLog("CPSMoveControllerLatest::start_controller_response_callback - Controller stream started\n");
-
-        controller->m_properties_dirty= true;
-    }
-}
-
-void CPSMoveControllerLatest::Deactivate()
-{
-	DriverLog("CPSMoveControllerLatest::Deactivate - Controller stream stopped\n");
-    PSM_StopControllerDataStreamAsync(m_PSMControllerView->ControllerID, nullptr);
-}
-
-void *CPSMoveControllerLatest::GetComponent(const char *pchComponentNameAndVersion)
-{
-    if (!strcasecmp(pchComponentNameAndVersion, vr::IVRControllerComponent_Version))
-    {
-        return (vr::IVRControllerComponent*)this;
-    }
-
-    return NULL;
-}
-
-bool CPSMoveControllerLatest::GetBoolTrackedDeviceProperty(
-    vr::ETrackedDeviceProperty prop, 
-    vr::ETrackedPropertyError * pError)
-{
-    bool bBoolResult = false;
-
-    switch (prop)
-    {
-    case vr::Prop_WillDriftInYaw_Bool:
-        bBoolResult = false;
-        *pError = vr::TrackedProp_Success;
-        break;
-    case vr::Prop_DeviceIsWireless_Bool:
-        bBoolResult = false;
-        *pError = vr::TrackedProp_Success;
-        break;
-    case vr::Prop_DeviceIsCharging_Bool:
-        bBoolResult = m_bIsBatteryCharging;
-        *pError = vr::TrackedProp_Success;
-        break;
-    case vr::Prop_DeviceProvidesBatteryStatus_Bool:
-        bBoolResult = true;
-        *pError = vr::TrackedProp_Success;
-        break;
-    default:
-        *pError = vr::TrackedProp_ValueNotProvidedByDevice;
-    }
-
-    if (*pError == vr::TrackedProp_ValueNotProvidedByDevice)
-    {
-        bBoolResult= CPSMoveTrackedDeviceLatest::GetBoolTrackedDeviceProperty(prop, pError);
-    }
-
-    return bBoolResult;
-}
-
-float CPSMoveControllerLatest::GetFloatTrackedDeviceProperty(
-    vr::ETrackedDeviceProperty prop,
-    vr::ETrackedPropertyError * pError)
-{
-    float floatResult = 0.f;
-
-    switch (prop)
-    {
-    case vr::Prop_DeviceBatteryPercentage_Float: // 0 is empty, 1 is full
-        floatResult = m_fBatteryChargeFraction;
-        *pError = vr::TrackedProp_Success;
-        break;
-    default:
-        *pError = vr::TrackedProp_ValueNotProvidedByDevice;
-    }
-    
-    if (*pError == vr::TrackedProp_ValueNotProvidedByDevice)
-    {
-        floatResult = CPSMoveTrackedDeviceLatest::GetFloatTrackedDeviceProperty(prop, pError);
-    }
-
-    return floatResult;
-}
-
-int32_t CPSMoveControllerLatest::GetInt32TrackedDeviceProperty(
-    vr::ETrackedDeviceProperty prop,
-    vr::ETrackedPropertyError * pError)
-{
-    int32_t nRetVal = 0;
-
-    switch ( prop )
-    {
-    case vr::Prop_DeviceClass_Int32:
-        nRetVal = vr::TrackedDeviceClass_Controller;
-        *pError = vr::TrackedProp_Success;
-        break;
-
-    case vr::Prop_Axis0Type_Int32:
-		// We are reporting a "trackpad" type axis for better compatibility with Vive games
-		nRetVal = vr::k_eControllerAxis_TrackPad;
-		*pError = vr::TrackedProp_Success;
-        break;
-
-	case vr::Prop_Axis1Type_Int32:
-		nRetVal = vr::k_eControllerAxis_Trigger;
-		*pError = vr::TrackedProp_Success;
-		break;
-
-    default:
-        *pError = vr::TrackedProp_ValueNotProvidedByDevice;
-        break;
-    }
-
-    if (*pError == vr::TrackedProp_ValueNotProvidedByDevice)
-    {
-        nRetVal = CPSMoveTrackedDeviceLatest::GetInt32TrackedDeviceProperty(prop, pError);
-    }
-
-    return nRetVal;
-}
-
-uint64_t CPSMoveControllerLatest::GetUint64TrackedDeviceProperty( 
-    vr::ETrackedDeviceProperty prop,
-    vr::ETrackedPropertyError * pError)
-{
-    uint64_t ulRetVal = 0;
-
-    switch ( prop )
-    {
-    case vr::Prop_SupportedButtons_Uint64:
-		{
-			for (int buttonIndex = 0; buttonIndex < static_cast<int>(k_EPSButtonID_Count); ++buttonIndex)
-			{
-				ulRetVal |= vr::ButtonMaskFromId( psButtonIDToVRButtonID[m_PSMControllerType][buttonIndex] );
-
-				if( psButtonIDToVrTouchpadDirection[m_PSMControllerType][buttonIndex] != k_EVRTouchpadDirection_None )
-				{
-					ulRetVal |= vr::ButtonMaskFromId(vr::k_EButton_SteamVR_Touchpad);
-				}
-			}
-			*pError = vr::TrackedProp_Success;
-			break;
-		}
-
-    default:
-        *pError = vr::TrackedProp_ValueNotProvidedByDevice;
-    }
-
-    if (*pError == vr::TrackedProp_ValueNotProvidedByDevice)
-    {
-        ulRetVal = CPSMoveTrackedDeviceLatest::GetUint64TrackedDeviceProperty(prop, pError);
-    }
-
-    return ulRetVal;
-}
-
-uint32_t CPSMoveControllerLatest::GetStringTrackedDeviceProperty(
-    vr::ETrackedDeviceProperty prop, 
-    char * pchValue, 
-    uint32_t unBufferSize, 
-    vr::ETrackedPropertyError * pError)
-{
-    std::ostringstream ssRetVal;
-
-    switch ( prop )
-    {
-    case vr::Prop_RenderModelName_String:
-        // The {psmove} syntax lets us refer to rendermodels that are installed
-        // in the driver's own resources/rendermodels directory.  The driver can
-        // still refer to SteamVR models like "generic_hmd".
-        switch(m_PSMControllerType)
-        {
-        case PSMController_Move:
-            ssRetVal << "{psmove}psmove_controller";
-            break;
-        case PSMController_DualShock4:
-            ssRetVal << "{psmove}dualshock4_controller";
-            break;
-        default:
-            ssRetVal << "generic_controller";
-        }
-        break;
-    case vr::Prop_TrackingSystemName_String:
-        ssRetVal << "psmoveservice";
-        break;
-	case vr::Prop_IconPathName_String:
-        ssRetVal << "../drivers/psmove/resources/icons";
-		break;
-	case vr::Prop_NamedIconPathDeviceOff_String:
-        ssRetVal << "{psmove}controller_status_off.png";
-        break;
-	case vr::Prop_NamedIconPathDeviceSearching_String:
-        ssRetVal << "{psmove}controller_status_ready.png";
-        break;
-	case vr::Prop_NamedIconPathDeviceSearchingAlert_String:
-        ssRetVal << "{psmove}controller_status_ready_alert.png";
-        break;
-	case vr::Prop_NamedIconPathDeviceReady_String:
-        ssRetVal << "{psmove}controller_status_ready.png";
-        break;
-	case vr::Prop_NamedIconPathDeviceReadyAlert_String:
-        ssRetVal << "{psmove}controller_status_ready_alert.png";
-        break;
-	case vr::Prop_NamedIconPathDeviceNotReady_String:
-        ssRetVal << "{psmove}controller_status_error.png";
-        break;
-	case vr::Prop_NamedIconPathDeviceStandby_String:
-        ssRetVal << "{psmove}controller_status_ready.png";
-        break;
-	case vr::Prop_NamedIconPathDeviceAlertLow_String:
-        ssRetVal << "{psmove}controller_status_ready_low.png";
-        break;
-    }
-
-    std::string sRetVal = ssRetVal.str();
-    if ( sRetVal.empty() )
-    {        
-        return CPSMoveTrackedDeviceLatest::GetStringTrackedDeviceProperty(prop, pchValue, unBufferSize, pError);
-    }
-    else if ( sRetVal.size() + 1 > unBufferSize )
-    {
-        *pError = vr::TrackedProp_BufferTooSmall;
-        return static_cast<uint32_t>(sRetVal.size() + 1);  // caller needs to know how to size buffer
-    }
-    else
-    {
-        snprintf( pchValue, unBufferSize, sRetVal.c_str() );
-        *pError = vr::TrackedProp_Success;
-        return static_cast<uint32_t>(sRetVal.size() + 1);
-    }
-}
-
-vr::VRControllerState_t CPSMoveControllerLatest::GetControllerState()
-{
-    return m_ControllerState;
-}
-
-bool CPSMoveControllerLatest::TriggerHapticPulse( uint32_t unAxisId, uint16_t usPulseDurationMicroseconds )
-{
-    m_pendingHapticPulseDuration = usPulseDurationMicroseconds;
-    UpdateRumbleState();
-
-    return true;
-}
-
-void CPSMoveControllerLatest::SendButtonUpdates( ButtonUpdate ButtonEvent, uint64_t ulMask )
-{
-    if ( !ulMask )
-        return;
-
-    for ( int i = 0; i< vr::k_EButton_Max; i++ )
-    {
-        vr::EVRButtonId button = ( vr::EVRButtonId )i;
-
-        uint64_t bit = ButtonMaskFromId( button );
-
-        if ( bit & ulMask )
-        {
-            ( m_pDriverHost->*ButtonEvent )( m_unSteamVRTrackedDeviceId, button, 0.0 );
-        }
-    }
-}
-
-void CPSMoveControllerLatest::UpdateControllerState()
-{
-    assert(m_PSMControllerView != nullptr);
-    assert(m_PSMControllerView->IsConnected);
-
-    vr::VRControllerState_t NewState = { 0 };
-
-    // Changing unPacketNum tells anyone polling state that something might have
-    // changed.  We don't try to be precise about that here.
-    NewState.unPacketNum = m_ControllerState.unPacketNum + 1;
-   
-    switch (m_PSMControllerView->ControllerType)
-    {
-    case PSMController_Move:
-        {
-            const PSMPSMove &clientView = m_PSMControllerView->ControllerState.PSMoveState;
-
-<<<<<<< HEAD
-			const bool bStartRealignHMDTriggered =
-				(clientView.StartButton == PSMButtonState_PRESSED && clientView.SelectButton == PSMButtonState_PRESSED) ||
-				(clientView.StartButton == PSMButtonState_PRESSED && clientView.SelectButton == PSMButtonState_DOWN) ||
-				(clientView.StartButton == PSMButtonState_DOWN && clientView.SelectButton == PSMButtonState_PRESSED);
-=======
-			bool bStartRealignHMDTriggered =
-				(clientView.GetButtonStart() == PSMoveButton_PRESSED && clientView.GetButtonSelect() == PSMoveButton_PRESSED) ||
-				(clientView.GetButtonStart() == PSMoveButton_PRESSED && clientView.GetButtonSelect() == PSMoveButton_DOWN) ||
-				(clientView.GetButtonStart() == PSMoveButton_DOWN && clientView.GetButtonSelect() == PSMoveButton_PRESSED);
->>>>>>> 02dd37cf
-
-			// Check if the PSMove has a PSNavi child
-			const bool bHasChildNavi =
-				m_PSMChildControllerView != nullptr &&
-				m_PSMChildControllerView->GetControllerViewType() == ClientControllerView::eControllerType::PSNavi;
-
-			// See if the recenter button has been held for the requisite amount of time
-			bool bRecenterRequestTriggered = false;
-			{
-<<<<<<< HEAD
-				PSMButtonState resetPoseButtonState = clientView.SelectButton;
-=======
-				PSMoveButtonState resetPoseButtonState = clientView.GetButtonSelect();
-				PSMoveButtonState resetAlignButtonState;
-
-				// Use PSNavi D-pad up/down if they are free
-				if (bHasChildNavi)
-				{
-					if (m_bUsePSNaviDPadRealign)
-					{
-						resetAlignButtonState = m_PSMChildControllerView->GetPSNaviView().GetButtonDPadUp();
-
-						switch (resetAlignButtonState)
-						{
-						case PSMoveButtonState::PSMoveButton_PRESSED:
-						{
-							m_resetAlignButtonPressTime = std::chrono::high_resolution_clock::now();
-						} break;
-						case PSMoveButtonState::PSMoveButton_DOWN:
-						{
-							if (!m_bResetAlignRequestSent)
-							{
-								const float k_hold_duration_milli = 1000.f;
-								std::chrono::time_point<std::chrono::high_resolution_clock> now = std::chrono::high_resolution_clock::now();
-								std::chrono::duration<float, std::milli> pressDurationMilli = now - m_resetAlignButtonPressTime;
-
-								if (pressDurationMilli.count() >= k_hold_duration_milli)
-								{
-									bStartRealignHMDTriggered = true;
-								}
-							}
-						} break;
-						case PSMoveButtonState::PSMoveButton_RELEASED:
-						{
-							m_bResetAlignRequestSent = false;
-						} break;
-						}
-					}
-					
-					if (m_bUsePSNaviDPadRecenter)
-					{
-						resetPoseButtonState = m_PSMChildControllerView->GetPSNaviView().GetButtonDPadDown();
-					}
-				}
->>>>>>> 02dd37cf
-
-				switch (resetPoseButtonState)
-				{
-				case PSMButtonState_PRESSED:
-					{
-						m_resetPoseButtonPressTime = std::chrono::high_resolution_clock::now();
-					} break;
-				case PSMButtonState_DOWN:
-					{
-						if (!m_bResetPoseRequestSent)
-						{
-							const float k_hold_duration_milli = (bHasChildNavi) ? 1000.f : 250.f;
-							std::chrono::time_point<std::chrono::high_resolution_clock> now = std::chrono::high_resolution_clock::now();
-							std::chrono::duration<float, std::milli> pressDurationMilli = now - m_resetPoseButtonPressTime;
-
-							if (pressDurationMilli.count() >= k_hold_duration_milli)
-							{
-								bRecenterRequestTriggered = true;
-							}
-						}
-					} break;
-				case PSMButtonState_RELEASED:
-					{
-						m_bResetPoseRequestSent = false;
-					} break;
-				}
-			}
-
-            // If START was just pressed while and SELECT was held or vice versa,
-			// recenter the controller orientation pose and start the realignment of the controller to HMD tracking space.
-            if (bStartRealignHMDTriggered)                
-            {
-				PSMVector3f controllerBallPointedUpEuler = {(float)M_PI_2, 0.0f, 0.0f};
-				PSMQuatf controllerBallPointedUpQuat = PSM_QuatfCreateFromAngles(&controllerBallPointedUpEuler);
-
-				#if LOG_REALIGN_TO_HMD != 0
-				DriverLog("CPSMoveControllerLatest::UpdateControllerState(): Calling StartRealignHMDTrackingSpace() in response to controller chord.\n");
-				#endif
-
-				PSM_ResetControllerOrientationAsync(m_PSMControllerView->ControllerID, &controllerBallPointedUpQuat, nullptr);
-				m_bResetPoseRequestSent = true;
-
-				StartRealignHMDTrackingSpace();
-				m_bResetAlignRequestSent = true;
-            }
-			else if (bRecenterRequestTriggered)
-			{
-				DriverLog("CPSMoveControllerLatest::UpdateControllerState(): Calling ClientPSMoveAPI::reset_orientation() in response to controller button press.\n");
-
-				PSM_ResetControllerOrientationAsync(m_PSMControllerView->ControllerID, k_psm_quaternion_identity, nullptr);
-				m_bResetPoseRequestSent = true;
-			}
-			else 
-			{
-<<<<<<< HEAD
-				const bool bHasChildNavi= 
-					m_PSMChildControllerView != nullptr && 
-					m_PSMChildControllerView->ControllerType == PSMController_Move;
-
-=======
->>>>>>> 02dd37cf
-				// Process all the button mappings 
-				// ------
-
-				// Handle buttons/virtual touchpad buttons on the psmove
-				m_touchpadDirectionsUsed = false;
-				UpdateControllerStateFromPsMoveButtonState(k_EPSControllerType_Move, k_EPSButtonID_Circle, clientView.CircleButton, &NewState);
-				UpdateControllerStateFromPsMoveButtonState(k_EPSControllerType_Move, k_EPSButtonID_Cross, clientView.CrossButton, &NewState);
-				UpdateControllerStateFromPsMoveButtonState(k_EPSControllerType_Move, k_EPSButtonID_Move, clientView.MoveButton, &NewState);
-				UpdateControllerStateFromPsMoveButtonState(k_EPSControllerType_Move, k_EPSButtonID_PS, clientView.PSButton, &NewState);
-				UpdateControllerStateFromPsMoveButtonState(k_EPSControllerType_Move, k_EPSButtonID_Select, clientView.SelectButton, &NewState);
-				UpdateControllerStateFromPsMoveButtonState(k_EPSControllerType_Move, k_EPSButtonID_Square, clientView.SquareButton, &NewState);
-				UpdateControllerStateFromPsMoveButtonState(k_EPSControllerType_Move, k_EPSButtonID_Start, clientView.StartButton, &NewState);
-				UpdateControllerStateFromPsMoveButtonState(k_EPSControllerType_Move, k_EPSButtonID_Triangle, clientView.TriangleButton, &NewState);
-				UpdateControllerStateFromPsMoveButtonState(k_EPSControllerType_Move, k_EPSButtonID_Trigger, clientView.TriggerButton, &NewState);
-
-				// Handle buttons/virtual touchpad buttons on the psnavi
-				if (bHasChildNavi)
-				{
-					const PSMPSNavi &naviClientView = m_PSMChildControllerView->ControllerState.PSNaviState;
-
-					UpdateControllerStateFromPsMoveButtonState(k_EPSControllerType_Navi, k_EPSButtonID_Circle, naviClientView.CircleButton, &NewState);
-					UpdateControllerStateFromPsMoveButtonState(k_EPSControllerType_Navi, k_EPSButtonID_Cross, naviClientView.CrossButton, &NewState);
-					UpdateControllerStateFromPsMoveButtonState(k_EPSControllerType_Navi, k_EPSButtonID_PS, naviClientView.PSButton, &NewState);
-					UpdateControllerStateFromPsMoveButtonState(k_EPSControllerType_Navi, k_EPSButtonID_Up, naviClientView.DPadUpButton, &NewState);
-					UpdateControllerStateFromPsMoveButtonState(k_EPSControllerType_Navi, k_EPSButtonID_Down, naviClientView.DPadDownButton, &NewState);
-					UpdateControllerStateFromPsMoveButtonState(k_EPSControllerType_Navi, k_EPSButtonID_Left, naviClientView.DPadLeftButton, &NewState);
-					UpdateControllerStateFromPsMoveButtonState(k_EPSControllerType_Navi, k_EPSButtonID_Right, naviClientView.DPadRightButton, &NewState);
-					UpdateControllerStateFromPsMoveButtonState(k_EPSControllerType_Navi, k_EPSButtonID_L1, naviClientView.L1Button, &NewState);
-					UpdateControllerStateFromPsMoveButtonState(k_EPSControllerType_Navi, k_EPSButtonID_L2, naviClientView.L2Button, &NewState);
-					UpdateControllerStateFromPsMoveButtonState(k_EPSControllerType_Navi, k_EPSButtonID_L3, naviClientView.L3Button, &NewState);
-				}
-
-				// Touchpad handling
-				if (!m_touchpadDirectionsUsed)
-				{
-					static const uint64_t s_kTouchpadButtonMask = vr::ButtonMaskFromId(vr::k_EButton_SteamVR_Touchpad);
-
-					// PSNavi TouchPad Handling (i.e. thumbstick as touchpad)
-					if (bHasChildNavi)
-					{
-						const PSMPSNavi &naviClientView = m_PSMChildControllerView->ControllerState.PSNaviState;
-						const float thumbStickX = naviClientView.Stick_XAxis;
-						const float thumbStickY = naviClientView.Stick_YAxis;
-						const float thumbStickRadialDist= sqrtf(thumbStickX*thumbStickX + thumbStickY*thumbStickY);
-
-						if (thumbStickRadialDist >= m_thumbstickDeadzone)
-						{
-							// Rescale the thumbstick position to hide the dead zone
-							const float rescaledRadius= (thumbStickRadialDist - m_thumbstickDeadzone) / (1.f - m_thumbstickDeadzone);
-
-							// Set the thumbstick axis
-							NewState.rAxis[0].x = (rescaledRadius / thumbStickRadialDist) * thumbStickX;
-							NewState.rAxis[0].y = (rescaledRadius / thumbStickRadialDist) * thumbStickY;
-
-							// Also make sure the touchpad is considered "touched" 
-							// if the thumbstick is outside of the deadzone
-							NewState.ulButtonTouched |= s_kTouchpadButtonMask;
-
-							// If desired, also treat the touch as a press
-							if (m_bThumbstickTouchAsPress)
-							{
-								NewState.ulButtonPressed |= s_kTouchpadButtonMask;
-							}
-						}
-					}
-					// Virtual TouchPad h=Handling (i.e. controller spatial offset as touchpad) 
-					else if (m_bUseSpatialOffsetAfterTouchpadPressAsTouchpadAxis)
-					{
-						bool bTouchpadIsActive = (NewState.ulButtonPressed & s_kTouchpadButtonMask) || (NewState.ulButtonTouched & s_kTouchpadButtonMask);
-
-						if (bTouchpadIsActive)
-						{
-							bool bIsNewTouchpadLocation = true;
-
-							if (m_bDelayAfterTouchpadPress)
-							{					
-								std::chrono::time_point<std::chrono::high_resolution_clock> now = std::chrono::high_resolution_clock::now();
-
-								if (!m_bTouchpadWasActive)
-								{
-									const float k_max_touchpad_press = 2000.0; // time until coordinates are reset, otherwise assume in last location.
-									std::chrono::duration<double, std::milli> timeSinceActivated = now - m_lastTouchpadPressTime;
-
-									bIsNewTouchpadLocation = timeSinceActivated.count() >= k_max_touchpad_press;
-								}
-								m_lastTouchpadPressTime = now;
-
-							}
-
-							if (bIsNewTouchpadLocation)
-							{
-								if (!m_bTouchpadWasActive)
-								{
-									// Just pressed.
-									const PSMPSMove &view = m_PSMControllerView->ControllerState.PSMoveState;
-									m_driverSpaceRotationAtTouchpadPressTime = view.Pose.Orientation;
-
-									GetMetersPosInRotSpace(&m_driverSpaceRotationAtTouchpadPressTime, &m_posMetersAtTouchpadPressTime);
-
-									#if LOG_TOUCHPAD_EMULATION != 0
-									DriverLog("Touchpad pressed! At (%f, %f, %f) meters relative to orientation\n",
-										m_posMetersAtTouchpadPressTime.x, m_posMetersAtTouchpadPressTime.y, m_posMetersAtTouchpadPressTime.z);
-									#endif
-								}
-								else
-								{
-									// Held!
-									PSMVector3f newPosMeters;
-									GetMetersPosInRotSpace(&m_driverSpaceRotationAtTouchpadPressTime, &newPosMeters);
-
-									PSMVector3f offsetMeters = PSM_Vector3fSubtract(&newPosMeters, &m_posMetersAtTouchpadPressTime);
-
-									#if LOG_TOUCHPAD_EMULATION != 0
-									DriverLog("Touchpad held! Relative position (%f, %f, %f) meters\n",
-										offsetMeters.x, offsetMeters.y, offsetMeters.z);
-									#endif
-
-									NewState.rAxis[0].x = offsetMeters.x / m_fMetersPerTouchpadAxisUnits;
-									NewState.rAxis[0].x = fminf(fmaxf(NewState.rAxis[0].x, -1.0f), 1.0f);
-
-									NewState.rAxis[0].y = -offsetMeters.z / m_fMetersPerTouchpadAxisUnits;
-									NewState.rAxis[0].y = fminf(fmaxf(NewState.rAxis[0].y, -1.0f), 1.0f);
-
-									#if LOG_TOUCHPAD_EMULATION != 0
-									DriverLog("Touchpad axis at (%f, %f) \n",
-										NewState.rAxis[0].x, NewState.rAxis[0].y);
-									#endif
-								}
-							}
-						}
-
-						// Remember if the touchpad was active the previous frame for edge detection
-						m_bTouchpadWasActive = bTouchpadIsActive;
-					}
-				}
-
-				// Touchpad SteamVR Events
-				if (NewState.rAxis[0].x != m_ControllerState.rAxis[0].x || 
-					NewState.rAxis[0].y != m_ControllerState.rAxis[0].y)
-				{
-					m_pDriverHost->TrackedDeviceAxisUpdated(m_unSteamVRTrackedDeviceId, 0, NewState.rAxis[0]);
-				}
-
-				// PSMove Trigger handling
-				NewState.rAxis[m_triggerAxisIndex].x = clientView.TriggerValue;
-				NewState.rAxis[m_triggerAxisIndex].y = 0.f;
-
-				// Attached PSNavi Trigger handling
-				if (bHasChildNavi)
-				{
-					const PSMPSNavi &naviClientView = m_PSMChildControllerView->ControllerState.PSNaviState;
-
-					NewState.rAxis[m_triggerAxisIndex].x = fmaxf(NewState.rAxis[m_triggerAxisIndex].x, naviClientView.TriggerValue);
-				}
-
-				// Trigger SteamVR Events
-				if (NewState.rAxis[m_triggerAxisIndex].x != m_ControllerState.rAxis[m_triggerAxisIndex].x)
-				{
-					if (NewState.rAxis[m_triggerAxisIndex].x > 0.1f)
-					{
-						NewState.ulButtonTouched |= vr::ButtonMaskFromId(static_cast<vr::EVRButtonId>(vr::k_EButton_Axis0 + m_triggerAxisIndex));
-					}
-
-					if (NewState.rAxis[m_triggerAxisIndex].x > 0.8f)
-					{
-						NewState.ulButtonPressed |= vr::ButtonMaskFromId(static_cast<vr::EVRButtonId>(vr::k_EButton_Axis0 + m_triggerAxisIndex));
-					}
-
-					m_pDriverHost->TrackedDeviceAxisUpdated(m_unSteamVRTrackedDeviceId, m_triggerAxisIndex, NewState.rAxis[m_triggerAxisIndex]);
-				}
-			}
-        } break;
-    case PSMController_DualShock4:
-        {
-            const PSMDualShock4 &clientView = m_PSMControllerView->ControllerState.PSDS4State;
-
-			const bool bStartRealignHMDTriggered =
-				(clientView.ShareButton == PSMButtonState_PRESSED && clientView.OptionsButton == PSMButtonState_PRESSED) ||
-				(clientView.ShareButton == PSMButtonState_PRESSED && clientView.OptionsButton == PSMButtonState_DOWN) ||
-				(clientView.ShareButton == PSMButtonState_DOWN && clientView.OptionsButton == PSMButtonState_PRESSED);
-
-			// See if the recenter button has been held for the requisite amount of time
-			bool bRecenterRequestTriggered = false;
-			{
-				PSMButtonState resetPoseButtonState = clientView.OptionsButton;
-
-				switch (resetPoseButtonState)
-				{
-				case PSMButtonState_PRESSED:
-					{
-						m_resetPoseButtonPressTime = std::chrono::high_resolution_clock::now();
-					} break;
-				case PSMButtonState_DOWN:
-				{
-					if (!m_bResetPoseRequestSent)
-					{
-						const float k_hold_duration_milli = 250.f;
-						std::chrono::time_point<std::chrono::high_resolution_clock> now = std::chrono::high_resolution_clock::now();
-						std::chrono::duration<float, std::milli> pressDurationMilli = now - m_resetPoseButtonPressTime;
-
-						if (pressDurationMilli.count() >= k_hold_duration_milli)
-						{
-							bRecenterRequestTriggered = true;
-						}
-					}
-				} break;
-				case PSMButtonState_RELEASED:
-					{
-						m_bResetPoseRequestSent = false;
-					} break;
-				}
-			}
-
-			// If SHARE was just pressed while and OPTIONS was held or vice versa,
-			// recenter the controller orientation pose and start the realignment of the controller to HMD tracking space.
-			if (bStartRealignHMDTriggered)
-			{
-				#if LOG_REALIGN_TO_HMD != 0
-				DriverLog("CPSMoveControllerLatest::UpdateControllerState(): Calling StartRealignHMDTrackingSpace() in response to controller chord.\n");
-				#endif
-
-				PSM_ResetControllerOrientationAsync(m_PSMControllerView->ControllerID, k_psm_quaternion_identity, nullptr);
-				m_bResetPoseRequestSent = true;
-
-				StartRealignHMDTrackingSpace();
-			}
-			else if (bRecenterRequestTriggered)
-			{
-				DriverLog("CPSMoveControllerLatest::UpdateControllerState(): Calling ClientPSMoveAPI::reset_orientation() in response to controller button press.\n");
-
-				PSM_ResetControllerOrientationAsync(m_PSMControllerView->ControllerID, k_psm_quaternion_identity, nullptr);
-				m_bResetPoseRequestSent = true;
-			}
-			else
-			{
-				if (clientView.L1Button)
-					NewState.ulButtonPressed |= vr::ButtonMaskFromId(psButtonIDToVRButtonID[k_EPSControllerType_DS4][k_EPSButtonID_L1]);
-				if (clientView.L2Button)
-					NewState.ulButtonPressed |= vr::ButtonMaskFromId(psButtonIDToVRButtonID[k_EPSControllerType_DS4][k_EPSButtonID_L2]);
-				if (clientView.L3Button)
-					NewState.ulButtonPressed |= vr::ButtonMaskFromId(psButtonIDToVRButtonID[k_EPSControllerType_DS4][k_EPSButtonID_L3]);
-				if (clientView.R1Button)
-					NewState.ulButtonPressed |= vr::ButtonMaskFromId(psButtonIDToVRButtonID[k_EPSControllerType_DS4][k_EPSButtonID_R1]);
-				if (clientView.R2Button)
-					NewState.ulButtonPressed |= vr::ButtonMaskFromId(psButtonIDToVRButtonID[k_EPSControllerType_DS4][k_EPSButtonID_R2]);
-				if (clientView.R3Button)
-					NewState.ulButtonPressed |= vr::ButtonMaskFromId(psButtonIDToVRButtonID[k_EPSControllerType_DS4][k_EPSButtonID_R3]);
-
-				if (clientView.CircleButton)
-					NewState.ulButtonPressed |= vr::ButtonMaskFromId(psButtonIDToVRButtonID[k_EPSControllerType_DS4][k_EPSButtonID_Circle]);
-				if (clientView.CrossButton)
-					NewState.ulButtonPressed |= vr::ButtonMaskFromId(psButtonIDToVRButtonID[k_EPSControllerType_DS4][k_EPSButtonID_Cross]);
-				if (clientView.SquareButton)
-					NewState.ulButtonPressed |= vr::ButtonMaskFromId(psButtonIDToVRButtonID[k_EPSControllerType_DS4][k_EPSButtonID_Square]);
-				if (clientView.TriangleButton)
-					NewState.ulButtonPressed |= vr::ButtonMaskFromId(psButtonIDToVRButtonID[k_EPSControllerType_DS4][k_EPSButtonID_Triangle]);
-
-				if (clientView.DPadUpButton)
-					NewState.ulButtonPressed |= vr::ButtonMaskFromId(psButtonIDToVRButtonID[k_EPSControllerType_DS4][k_EPSButtonID_Up]);
-				if (clientView.DPadDownButton)
-					NewState.ulButtonPressed |= vr::ButtonMaskFromId(psButtonIDToVRButtonID[k_EPSControllerType_DS4][k_EPSButtonID_Down]);
-				if (clientView.DPadLeftButton)
-					NewState.ulButtonPressed |= vr::ButtonMaskFromId(psButtonIDToVRButtonID[k_EPSControllerType_DS4][k_EPSButtonID_Left]);
-				if (clientView.DPadRightButton)
-					NewState.ulButtonPressed |= vr::ButtonMaskFromId(psButtonIDToVRButtonID[k_EPSControllerType_DS4][k_EPSButtonID_Right]);
-
-				if (clientView.OptionsButton)
-					NewState.ulButtonPressed |= vr::ButtonMaskFromId(psButtonIDToVRButtonID[k_EPSControllerType_DS4][k_EPSButtonID_Options]);
-				if (clientView.ShareButton)
-					NewState.ulButtonPressed |= vr::ButtonMaskFromId(psButtonIDToVRButtonID[k_EPSControllerType_DS4][k_EPSButtonID_Share]);
-				if (clientView.TrackPadButton)
-					NewState.ulButtonPressed |= vr::ButtonMaskFromId(psButtonIDToVRButtonID[k_EPSControllerType_DS4][k_EPSButtonID_Trackpad]);
-				if (clientView.PSButton)
-					NewState.ulButtonPressed |= vr::ButtonMaskFromId(psButtonIDToVRButtonID[k_EPSControllerType_DS4][k_EPSButtonID_PS]);
-
-				NewState.rAxis[0].x = clientView.LeftAnalogX;
-				NewState.rAxis[0].y = -clientView.LeftAnalogY;
-
-				NewState.rAxis[1].x = clientView.LeftTriggerValue;
-				NewState.rAxis[1].y = 0.f;
-
-				NewState.rAxis[2].x = clientView.RightAnalogX;
-				NewState.rAxis[2].y = -clientView.RightAnalogY;
-
-				NewState.rAxis[3].x = clientView.RightTriggerValue;
-				NewState.rAxis[3].y = 0.f;
-
-				if (NewState.rAxis[0].x != m_ControllerState.rAxis[0].x || NewState.rAxis[0].y != m_ControllerState.rAxis[0].y)
-					m_pDriverHost->TrackedDeviceAxisUpdated(m_unSteamVRTrackedDeviceId, 0, NewState.rAxis[0]);
-				if (NewState.rAxis[1].x != m_ControllerState.rAxis[1].x)
-					m_pDriverHost->TrackedDeviceAxisUpdated(m_unSteamVRTrackedDeviceId, 1, NewState.rAxis[1]);
-
-				if (NewState.rAxis[2].x != m_ControllerState.rAxis[2].x || NewState.rAxis[2].y != m_ControllerState.rAxis[2].y)
-					m_pDriverHost->TrackedDeviceAxisUpdated(m_unSteamVRTrackedDeviceId, 2, NewState.rAxis[2]);
-				if (NewState.rAxis[3].x != m_ControllerState.rAxis[3].x)
-					m_pDriverHost->TrackedDeviceAxisUpdated(m_unSteamVRTrackedDeviceId, 3, NewState.rAxis[3]);
-			}
-        } break;
-    }
-
-    // All pressed buttons are touched
-    NewState.ulButtonTouched |= NewState.ulButtonPressed;
-
-    uint64_t ulChangedTouched = NewState.ulButtonTouched ^ m_ControllerState.ulButtonTouched;
-    uint64_t ulChangedPressed = NewState.ulButtonPressed ^ m_ControllerState.ulButtonPressed;
-
-    SendButtonUpdates( &vr::IServerDriverHost::TrackedDeviceButtonTouched, ulChangedTouched & NewState.ulButtonTouched );
-    SendButtonUpdates( &vr::IServerDriverHost::TrackedDeviceButtonPressed, ulChangedPressed & NewState.ulButtonPressed );
-    SendButtonUpdates( &vr::IServerDriverHost::TrackedDeviceButtonUnpressed, ulChangedPressed & ~NewState.ulButtonPressed );
-    SendButtonUpdates( &vr::IServerDriverHost::TrackedDeviceButtonUntouched, ulChangedTouched & ~NewState.ulButtonTouched );
-
-    m_ControllerState = NewState;
-}
-
-
-void CPSMoveControllerLatest::UpdateControllerStateFromPsMoveButtonState(
-	ePSControllerType controllerType,
-	ePSButtonID buttonId,
-	PSMButtonState buttonState, 
-	vr::VRControllerState_t* pControllerStateToUpdate)
-{
-	if (buttonState & PSMButtonState_PRESSED || buttonState & PSMButtonState_DOWN)
-	{
-		if (psButtonIDToVRButtonID[controllerType][buttonId] == k_touchpadTouchMapping) {
-			pControllerStateToUpdate->ulButtonTouched |= vr::ButtonMaskFromId(vr::k_EButton_SteamVR_Touchpad);
-		}
-		else {
-			pControllerStateToUpdate->ulButtonPressed |= vr::ButtonMaskFromId(psButtonIDToVRButtonID[controllerType][buttonId]);
-
-			if (psButtonIDToVrTouchpadDirection[controllerType][buttonId] == k_EVRTouchpadDirection_Left)
-			{
-				m_touchpadDirectionsUsed = true;
-				pControllerStateToUpdate->rAxis[0].x = -1.0f;
-				pControllerStateToUpdate->ulButtonPressed |= vr::ButtonMaskFromId(vr::k_EButton_SteamVR_Touchpad);
-			}
-			else if (psButtonIDToVrTouchpadDirection[controllerType][buttonId] == k_EVRTouchpadDirection_Right)
-			{
-				m_touchpadDirectionsUsed = true;
-				pControllerStateToUpdate->rAxis[0].x = 1.0f;
-				pControllerStateToUpdate->ulButtonPressed |= vr::ButtonMaskFromId(vr::k_EButton_SteamVR_Touchpad);
-			}
-			else if (psButtonIDToVrTouchpadDirection[controllerType][buttonId] == k_EVRTouchpadDirection_Up)
-			{
-				m_touchpadDirectionsUsed = true;
-				pControllerStateToUpdate->rAxis[0].y = 1.0f;
-				pControllerStateToUpdate->ulButtonPressed |= vr::ButtonMaskFromId(vr::k_EButton_SteamVR_Touchpad);
-			}
-			else if (psButtonIDToVrTouchpadDirection[controllerType][buttonId] == k_EVRTouchpadDirection_Down)
-			{
-				m_touchpadDirectionsUsed = true;
-				pControllerStateToUpdate->rAxis[0].y = -1.0f;
-				pControllerStateToUpdate->ulButtonPressed |= vr::ButtonMaskFromId(vr::k_EButton_SteamVR_Touchpad);
-			}
-		}
-	}
-}
-
-
-PSMQuatf ExtractHMDYawQuaternion(const PSMQuatf &q)
-{
-    // Convert the quaternion to a basis matrix
-    const PSMMatrix3f hmd_orientation = PSM_Matrix3fCreateFromQuatf(&q);
-
-    // Extract the forward (z-axis) vector from the basis
-    const PSMVector3f forward = PSM_Matrix3fBasisZ(&hmd_orientation);
-	PSMVector3f forward2d = {forward.x, 0.f, forward.z};
-	forward2d= PSM_Vector3fNormalizeWithDefault(&forward2d, k_psm_float_vector3_k);
-
-    // Compute the yaw angle (amount the z-axis has been rotated to it's current facing)
-    const float cos_yaw = PSM_Vector3fDot(&forward, k_psm_float_vector3_k);
-    float half_yaw = acosf(fminf(fmaxf(cos_yaw, -1.f), 1.f)) / 2.f;
-
-	// Flip the sign of the yaw angle depending on if forward2d is to the left or right of global forward
-	PSMVector3f yaw_axis = PSM_Vector3fCross(k_psm_float_vector3_k, &forward2d);
-	if (PSM_Vector3fDot(&yaw_axis, k_psm_float_vector3_j) < 0)
-	{
-		half_yaw = -half_yaw;
-	}
-
-    // Convert this yaw rotation back into a quaternion
-    PSMQuatf yaw_quaternion =
-        PSM_QuatfCreate(
-            cosf(half_yaw), // w = cos(theta/2)
-            0.f, sinf(half_yaw), 0.f); // (x, y, z) = sin(theta/2)*axis, where axis = (0, 1, 0)
-
-    return yaw_quaternion;
-}
-
-PSMQuatf ExtractPSMoveYawQuaternion(const PSMQuatf &q)
-{
-	// Convert the quaternion to a basis matrix
-	const PSMMatrix3f psmove_basis = PSM_Matrix3fCreateFromQuatf(&q);
-
-	// Extract the forward (negative z-axis) vector from the basis
-	const PSMVector3f global_forward = {0.f, 0.f, -1.f};
-	const PSMVector3f &forward = PSM_Matrix3fBasisY(&psmove_basis);
-	PSMVector3f forward2d = {forward.x, 0.f, forward.z};
-	forward2d= PSM_Vector3fNormalizeWithDefault(&forward2d, &global_forward);
-
-	// Compute the yaw angle (amount the z-axis has been rotated to it's current facing)
-	const float cos_yaw = PSM_Vector3fDot(&forward, &global_forward);
-	float yaw = acosf(fminf(fmaxf(cos_yaw, -1.f), 1.f));
-
-	// Flip the sign of the yaw angle depending on if forward2d is to the left or right of global forward
-	const PSMVector3f &global_up = *k_psm_float_vector3_j;
-	PSMVector3f yaw_axis = PSM_Vector3fCross(&global_forward, &forward2d);
-	if (PSM_Vector3fDot(&yaw_axis, &global_up) < 0)
-	{
-		yaw = -yaw;
-	}
-
-	// Convert this yaw rotation back into a quaternion
-	PSMVector3f eulerPitch= {(float)1.57079632679489661923, 0.f, 0.f}; // pitch 90 up first
-	PSMVector3f eulerYaw= {0, yaw, 0};
-	PSMQuatf quatPitch= PSM_QuatfCreateFromAngles(&eulerPitch);
-	PSMQuatf quatYaw= PSM_QuatfCreateFromAngles(&eulerYaw);
-	PSMQuatf yaw_quaternion =
-		PSM_QuatfConcat(
-			&quatPitch, // pitch 90 up first
-			&quatYaw); // Then apply the yaw
-
-	return yaw_quaternion;
-}
-
-void CPSMoveControllerLatest::GetMetersPosInRotSpace(const PSMQuatf *rotation, PSMVector3f* out_position)
-{
-	const PSMPSMove &view = m_PSMControllerView->ControllerState.PSMoveState;
-	const PSMVector3f &position = view.Pose.Position;
-
-	PSMVector3f unrotatedPositionMeters= PSM_Vector3fScale(&position, k_fScalePSMoveAPIToMeters);
-	PSMQuatf viewOrientationInverse	= PSM_QuatfConjugate(rotation);
-
-	*out_position = PSM_QuatfRotateVector(&viewOrientationInverse, &unrotatedPositionMeters);
-}
-
-void CPSMoveControllerLatest::StartRealignHMDTrackingSpace()
-{
-	#if LOG_REALIGN_TO_HMD != 0
-		DriverLog( "Begin CPSMoveControllerLatest::StartRealignHMDTrackingSpace()\n" );
-	#endif
-
-	if (m_trackingStatus != vr::TrackingResult_Calibrating_InProgress)
-	{
-		m_trackingStatus = vr::TrackingResult_Calibrating_InProgress;
-		RequestLatestHMDPose(0.f, CPSMoveControllerLatest::FinishRealignHMDTrackingSpace, this);
-	}
-}
-
-void CPSMoveControllerLatest::FinishRealignHMDTrackingSpace(
-	const PSMPosef &hmd_pose_raw_meters, 
-	void *userdata)
-{
-
-	CPSMoveControllerLatest* pThis = (CPSMoveControllerLatest*)userdata;
-
-	#if LOG_REALIGN_TO_HMD != 0
-		DriverLog("Begin CPSMoveControllerLatest::FinishRealignHMDTrackingSpace()\n");
-	#endif
-
-	PSMPosef hmd_pose_meters = hmd_pose_raw_meters;
-	DriverLog("hmd_pose_meters(raw): %s \n", PSMPosefToString(hmd_pose_meters).c_str());
-
-	// Make the HMD orientation only contain a yaw
-	hmd_pose_meters.Orientation = ExtractHMDYawQuaternion(hmd_pose_raw_meters.Orientation);
-	DriverLog("hmd_pose_meters(yaw-only): %s \n", PSMPosefToString(hmd_pose_meters).c_str());
-
-	// We have the transform of the HMD in world space. 
-	// However the HMD and the controller aren't quite aligned depending on the controller type:
-	PSMQuatf controllerOrientationInHmdSpaceQuat= *k_psm_quaternion_identity;
-	PSMVector3f controllerLocalOffsetFromHmdPosition= *k_psm_float_vector3_zero;
-	if (pThis->m_PSMControllerType == PSMControllerType::PSMController_Move)
-	{
-		// Rotation) The controller's local -Z axis (from the center to the glowing ball) is currently pointed 
-		//    in the direction of the HMD's local +Y axis, 
-		// Translation) The controller's position is a few inches ahead of the HMD's on the HMD's local -Z axis. 
-		PSMVector3f eulerPitch= {(float)M_PI_2, 0.0f, 0.0f};
-		controllerOrientationInHmdSpaceQuat = PSM_QuatfCreateFromAngles(&eulerPitch);
-		controllerLocalOffsetFromHmdPosition = {0.0f, 0.0f, -1.0f * pThis->m_fControllerMetersInFrontOfHmdAtCalibration};
-	}
-	else if (pThis->m_PSMControllerType == PSMControllerType::PSMController_DualShock4)
-	{
-		// Translation) The controller's position is a few inches ahead of the HMD's on the HMD's local -Z axis. 
-		controllerLocalOffsetFromHmdPosition = {0.0f, 0.0f, -1.0f * pThis->m_fControllerMetersInFrontOfHmdAtCalibration};
-	}
-
-	// Transform the HMD's world space transform to where we expect the controller's world space transform to be.
-	PSMPosef controllerPoseRelativeToHMD =
-		PSM_PosefCreate(&controllerLocalOffsetFromHmdPosition, &controllerOrientationInHmdSpaceQuat);
-
-	DriverLog("controllerPoseRelativeToHMD: %s \n", PSMPosefToString(controllerPoseRelativeToHMD).c_str());
-
-	// Compute the expected controller pose in HMD tracking space (i.e. "World Space")
-	PSMPosef controller_world_space_pose = PSM_PosefConcat(&controllerPoseRelativeToHMD, &hmd_pose_meters);
-	DriverLog("controller_world_space_pose: %s \n", PSMPosefToString(controller_world_space_pose).c_str());
-
-
-	// We now have the transform of the controller in world space -- controller_world_space_pose
-
-	// We also have the transform of the controller in driver space -- psmove_pose_meters
-
-	// We need the transform that goes from driver space to world space -- driver_pose_to_world_pose
-	// psmove_pose_meters * driver_pose_to_world_pose = controller_world_space_pose
-	// psmove_pose_meters.inverse() * psmove_pose_meters * driver_pose_to_world_pose = psmove_pose_meters.inverse() * controller_world_space_pose
-	// driver_pose_to_world_pose = psmove_pose_meters.inverse() * controller_world_space_pose
-	CPSMoveControllerLatest *controller = reinterpret_cast<CPSMoveControllerLatest *>(userdata);
-
-	// Get the current pose from the controller view instead of using the driver's cached
-	// value because the user may have triggered a pose reset, in which case the driver's
-	// cached pose might not yet be up to date by the time this callback is triggered.
-	PSMPosef controller_pose_meters = *k_psm_pose_identity;
-	if (pThis->m_PSMControllerType == PSMControllerType::PSMController_Move)
-	{
-		controller_pose_meters = controller->m_PSMControllerView->ControllerState.PSMoveState.Pose;
-	}
-	else if (pThis->m_PSMControllerType == PSMControllerType::PSMController_DualShock4)
-	{
-		controller_pose_meters = controller->m_PSMControllerView->ControllerState.PSDS4State.Pose;
-	}
-	DriverLog("controller_pose_meters(raw): %s \n", PSMPosefToString(controller_pose_meters).c_str());
-
-	// PSMove Position is in cm, but OpenVR stores position in meters
-	controller_pose_meters.Position= PSM_Vector3fScale(&controller_pose_meters.Position, k_fScalePSMoveAPIToMeters);
-
-	if (pThis->m_PSMControllerType == PSMControllerType::PSMController_Move)
-	{
-		if (pThis->m_bUseControllerOrientationInHMDAlignment)
-		{
-			// Extract only the yaw from the controller orientation (assume it's mostly held upright)
-			controller_pose_meters.Orientation = ExtractPSMoveYawQuaternion(controller_pose_meters.Orientation);
-			DriverLog("controller_pose_meters(yaw-only): %s \n", PSMPosefToString(controller_pose_meters).c_str());
-		}
-		else
-		{
-			const PSMVector3f eulerPitch= {(float)M_PI_2, 0.0f, 0.0f};
-
-			controller_pose_meters.Orientation = PSM_QuatfCreateFromAngles(&eulerPitch);
-			DriverLog("controller_pose_meters(no-rotation): %s \n", PSMPosefToString(controller_pose_meters).c_str());
-		}
-	}
-	else if (pThis->m_PSMControllerType == PSMControllerType::PSMController_DualShock4)
-	{
-		controller_pose_meters.Orientation = *k_psm_quaternion_identity;
-		DriverLog("controller_pose_meters(no-rotation): %s \n", PSMPosefToString(controller_pose_meters).c_str());
-	}	
-
-	PSMPosef controller_pose_inv = PSM_PosefInverse(&controller_pose_meters);
-	DriverLog("controller_pose_inv: %s \n", PSMPosefToString(controller_pose_inv).c_str());
-
-	PSMPosef driver_pose_to_world_pose = PSM_PosefConcat(&controller_pose_inv, &controller_world_space_pose);
-	DriverLog("driver_pose_to_world_pose: %s \n", PSMPosefToString(driver_pose_to_world_pose).c_str());
-
-	PSMPosef test_composed_controller_world_space = PSM_PosefConcat(&controller_pose_meters, &driver_pose_to_world_pose);
-	DriverLog("test_composed_controller_world_space: %s \n", PSMPosefToString(test_composed_controller_world_space).c_str());
-
-	g_ServerTrackedDeviceProvider.SetHMDTrackingSpace(driver_pose_to_world_pose);
-}
-
-void CPSMoveControllerLatest::UpdateTrackingState()
-{
-    assert(m_PSMControllerView != nullptr);
-    assert(m_PSMControllerView->IsConnected);
-
-	// The tracking status will be one of the following states:
-    m_Pose.result = m_trackingStatus;
-
-    m_Pose.deviceIsConnected = m_PSMControllerView->IsConnected;
-
-    // These should always be false from any modern driver.  These are for Oculus DK1-like
-    // rotation-only tracking.  Support for that has likely rotted in vrserver.
-    m_Pose.willDriftInYaw = false;
-    m_Pose.shouldApplyHeadModel = false;
-
-    switch (m_PSMControllerView->ControllerType)
-    {
-    case PSMControllerType::PSMController_Move:
-        {
-            const PSMPSMove &view= m_PSMControllerView->ControllerState.PSMoveState;
-
-            // No prediction since that's already handled in the psmove service
-            m_Pose.poseTimeOffset = 0.f;
-
-            // No transform due to the current HMD orientation
-            m_Pose.qDriverFromHeadRotation.w = 1.f;
-            m_Pose.qDriverFromHeadRotation.x = 0.0f;
-            m_Pose.qDriverFromHeadRotation.y = 0.0f;
-            m_Pose.qDriverFromHeadRotation.z = 0.0f;
-            m_Pose.vecDriverFromHeadTranslation[0] = 0.f;
-            m_Pose.vecDriverFromHeadTranslation[1] = 0.f;
-            m_Pose.vecDriverFromHeadTranslation[2] = 0.f;            
-
-            // Set position
-            {
-                const PSMVector3f &position = view.Pose.Position;
-
-                m_Pose.vecPosition[0] = position.x * k_fScalePSMoveAPIToMeters;
-                m_Pose.vecPosition[1] = position.y * k_fScalePSMoveAPIToMeters;
-                m_Pose.vecPosition[2] = position.z * k_fScalePSMoveAPIToMeters;
-            }
-
-			// virtual extend controllers
-			if (m_fVirtuallExtendControllersYMeters != 0.0f || m_fVirtuallExtendControllersZMeters != 0.0f)
-			{
-				const PSMQuatf &orientation = view.Pose.Orientation;
-
-				PSMVector3f shift = {(float)m_Pose.vecPosition[0], (float)m_Pose.vecPosition[1], (float)m_Pose.vecPosition[2]};
-
-				if (m_fVirtuallExtendControllersZMeters != 0.0f) {
-
-					PSMVector3f local_forward = {0, 0, -1};
-					PSMVector3f global_forward = PSM_QuatfRotateVector(&orientation, &local_forward);
-
-					shift = PSM_Vector3fScaleAndAdd(&global_forward, m_fVirtuallExtendControllersZMeters, &shift);
-				}
-
-				if (m_fVirtuallExtendControllersYMeters != 0.0f) {
-
-					PSMVector3f local_forward = {0, -1, 0};
-					PSMVector3f global_forward = PSM_QuatfRotateVector(&orientation, &local_forward);
-
-					shift = PSM_Vector3fScaleAndAdd(&global_forward, m_fVirtuallExtendControllersYMeters, &shift);
-				}
-
-				m_Pose.vecPosition[0] = shift.x;
-				m_Pose.vecPosition[1] = shift.y;
-				m_Pose.vecPosition[2] = shift.z;
-			}
-
-            // Set rotational coordinates
-            {
-                const PSMQuatf &orientation = view.Pose.Orientation;
-
-                m_Pose.qRotation.w = orientation.w;
-                m_Pose.qRotation.x = orientation.x;
-                m_Pose.qRotation.y = orientation.y;
-                m_Pose.qRotation.z = orientation.z;
-            }
-
-            // Set the physics state of the controller
-            {
-                const PSMPhysicsData &physicsData= view.PhysicsData;
-
-                m_Pose.vecVelocity[0] = physicsData.LinearVelocityCmPerSec.x * k_fScalePSMoveAPIToMeters;
-                m_Pose.vecVelocity[1] = physicsData.LinearVelocityCmPerSec.y * k_fScalePSMoveAPIToMeters;
-                m_Pose.vecVelocity[2] = physicsData.LinearVelocityCmPerSec.z * k_fScalePSMoveAPIToMeters;
-
-                m_Pose.vecAcceleration[0] = physicsData.LinearAccelerationCmPerSecSqr.x * k_fScalePSMoveAPIToMeters;
-                m_Pose.vecAcceleration[1] = physicsData.LinearAccelerationCmPerSecSqr.y * k_fScalePSMoveAPIToMeters;
-                m_Pose.vecAcceleration[2] = physicsData.LinearAccelerationCmPerSecSqr.z * k_fScalePSMoveAPIToMeters;
-
-                m_Pose.vecAngularVelocity[0] = physicsData.AngularVelocityRadPerSec.x;
-                m_Pose.vecAngularVelocity[1] = physicsData.AngularVelocityRadPerSec.y;
-                m_Pose.vecAngularVelocity[2] = physicsData.AngularVelocityRadPerSec.z;
-
-                m_Pose.vecAngularAcceleration[0] = physicsData.AngularAccelerationRadPerSecSqr.x;
-                m_Pose.vecAngularAcceleration[1] = physicsData.AngularAccelerationRadPerSecSqr.y;
-                m_Pose.vecAngularAcceleration[2] = physicsData.AngularAccelerationRadPerSecSqr.z;
-            }
-
-            m_Pose.poseIsValid = 
-				m_PSMControllerView->ControllerState.PSMoveState.bIsPositionValid && 
-				m_PSMControllerView->ControllerState.PSMoveState.bIsOrientationValid;
-
-            // This call posts this pose to shared memory, where all clients will have access to it the next
-            // moment they want to predict a pose.
-            m_pDriverHost->TrackedDevicePoseUpdated(m_unSteamVRTrackedDeviceId, m_Pose);
-        } break;
-    case PSMControllerType::PSMController_DualShock4:
-        {
-            const PSMDualShock4 &view = m_PSMControllerView->ControllerState.PSDS4State;
-
-            // No prediction since that's already handled in the psmove service
-            m_Pose.poseTimeOffset = 0.f;
-
-            // Rotate -90 degrees about the x-axis from the current HMD orientation
-            m_Pose.qDriverFromHeadRotation.w = 1.f;
-            m_Pose.qDriverFromHeadRotation.x = 0.0f;
-            m_Pose.qDriverFromHeadRotation.y = 0.0f;
-            m_Pose.qDriverFromHeadRotation.z = 0.0f;
-            m_Pose.vecDriverFromHeadTranslation[0] = 0.f;
-            m_Pose.vecDriverFromHeadTranslation[1] = 0.f;
-            m_Pose.vecDriverFromHeadTranslation[2] = 0.f;
-
-            // Set position
-            {
-                const PSMVector3f &position = view.Pose.Position;
-
-                m_Pose.vecPosition[0] = position.x * k_fScalePSMoveAPIToMeters;
-                m_Pose.vecPosition[1] = position.y * k_fScalePSMoveAPIToMeters;
-                m_Pose.vecPosition[2] = position.z * k_fScalePSMoveAPIToMeters;
-            }
-
-            // Set rotational coordinates
-            {
-                const PSMQuatf &orientation = view.Pose.Orientation;
-
-                m_Pose.qRotation.w = orientation.w;
-                m_Pose.qRotation.x = orientation.x;
-                m_Pose.qRotation.y = orientation.y;
-                m_Pose.qRotation.z = orientation.z;
-            }
-
-            // Set the physics state of the controller
-            // TODO: Physics data is too noisy for the DS4 right now, causes jitter
-            {
-                const PSMPhysicsData &physicsData= view.PhysicsData;
-
-                m_Pose.vecVelocity[0] = 0.f; // physicsData.Velocity.i * k_fScalePSMoveAPIToMeters;
-                m_Pose.vecVelocity[1] = 0.f; // physicsData.Velocity.j * k_fScalePSMoveAPIToMeters;
-                m_Pose.vecVelocity[2] = 0.f; // physicsData.Velocity.k * k_fScalePSMoveAPIToMeters;
-
-                m_Pose.vecAcceleration[0] = 0.f; // physicsData.Acceleration.i * k_fScalePSMoveAPIToMeters;
-                m_Pose.vecAcceleration[1] = 0.f; // physicsData.Acceleration.j * k_fScalePSMoveAPIToMeters;
-                m_Pose.vecAcceleration[2] = 0.f; // physicsData.Acceleration.k * k_fScalePSMoveAPIToMeters;
-
-                m_Pose.vecAngularVelocity[0] = 0.f; // physicsData.AngularVelocity.i;
-                m_Pose.vecAngularVelocity[1] = 0.f; // physicsData.AngularVelocity.j;
-                m_Pose.vecAngularVelocity[2] = 0.f; // physicsData.AngularVelocity.k;
-
-                m_Pose.vecAngularAcceleration[0] = 0.f; // physicsData.AngularAcceleration.i;
-                m_Pose.vecAngularAcceleration[1] = 0.f; // physicsData.AngularAcceleration.j;
-                m_Pose.vecAngularAcceleration[2] = 0.f; // physicsData.AngularAcceleration.k;
-            }
-
-            m_Pose.poseIsValid =
-				m_PSMControllerView->ControllerState.PSDS4State.bIsPositionValid && 
-				m_PSMControllerView->ControllerState.PSDS4State.bIsOrientationValid;
-
-            // This call posts this pose to shared memory, where all clients will have access to it the next
-            // moment they want to predict a pose.
-            m_pDriverHost->TrackedDevicePoseUpdated(m_unSteamVRTrackedDeviceId, m_Pose);
-        } break;
-    }
-}
-
-void CPSMoveControllerLatest::UpdateRumbleState()
-{
-	if (!m_bRumbleSuppressed)
-	{
-		const float k_max_rumble_update_rate = 33.f; // Don't bother trying to update the rumble faster than 30fps (33ms)
-		const float k_max_pulse_microseconds = 1000.f; // Docs suggest max pulse duration of 5ms, but we'll call 1ms max
-
-		std::chrono::time_point<std::chrono::high_resolution_clock> now = std::chrono::high_resolution_clock::now();
-		bool bTimoutElapsed = true;
-
-		if (m_lastTimeRumbleSentValid)
-		{
-			std::chrono::duration<double, std::milli> timeSinceLastSend = now - m_lastTimeRumbleSent;
-
-			bTimoutElapsed = timeSinceLastSend.count() >= k_max_rumble_update_rate;
-		}
-
-		// See if a rumble request hasn't come too recently
-		if (bTimoutElapsed)
-		{
-			float rumble_fraction = static_cast<float>(m_pendingHapticPulseDuration) / k_max_pulse_microseconds;
-
-			// Unless a zero rumble intensity was explicitly set, 
-			// don't rumble less than 35% (no enough to feel)
-			if (m_pendingHapticPulseDuration != 0)
-			{
-				if (rumble_fraction < 0.35f)
-				{
-					// rumble values less 35% isn't noticeable
-					rumble_fraction = 0.35f;
-				}
-			}
-
-			// Keep the pulse intensity within reasonable bounds
-			if (rumble_fraction > 1.f)
-			{
-				rumble_fraction = 1.f;
-			}
-
-			// Actually send the rumble to the server
-			PSM_SetControllerRumble(m_PSMControllerView->ControllerID, PSMControllerRumbleChannel_All, rumble_fraction);
-
-			// Remember the last rumble we went and when we sent it
-			m_lastTimeRumbleSent = now;
-			m_lastTimeRumbleSentValid = true;
-
-			// Reset the pending haptic pulse duration.
-			// If another call to TriggerHapticPulse() is made later, it will stomp this value.
-			// If no call to TriggerHapticPulse() is made later, then the next call to UpdateRumbleState()
-			// in k_max_rumble_update_rate milliseconds will set the rumble_fraction to 0.f
-			// This effectively makes the shortest rumble pulse k_max_rumble_update_rate milliseconds.
-			m_pendingHapticPulseDuration = 0;
-		}
-	}
-	else
-	{
-		// Reset the pending haptic pulse duration since rumble is suppressed.
-		m_pendingHapticPulseDuration = 0;
-	}
-}
-
-void CPSMoveControllerLatest::Update()
-{
-    CPSMoveTrackedDeviceLatest::Update();
-
-    if (IsActivated() && m_PSMControllerView->IsConnected)
-    {
-        int seq_num= m_PSMControllerView->OutputSequenceNum;
-
-        // Only other updating incoming state if it actually changed
-        if (m_nPoseSequenceNumber != seq_num)
-        {
-            m_nPoseSequenceNumber = seq_num;
-
-            UpdateTrackingState();
-            UpdateControllerState();
-        }
-
-        // Update the outgoing state
-        UpdateRumbleState();
-    }
-}
-
-void CPSMoveControllerLatest::RefreshWorldFromDriverPose()
-{
-	CPSMoveTrackedDeviceLatest::RefreshWorldFromDriverPose();
-
-	// Mark the calibration process as done
-	// once we have setup the world from driver pose
-	m_trackingStatus = vr::TrackingResult_Running_OK;
-}
-
-bool CPSMoveControllerLatest::AttachChildPSMController(
-	int ChildControllerId,
-	PSMControllerType ChildControllerType,
-	const std::string &ChildControllerSerialNo)
-{
-	bool bSuccess= false;
-
-	if (m_nPSMChildControllerId == -1 && 
-		m_nPSMChildControllerId != m_nPSMControllerId && 
-		PSM_AllocateControllerListener(ChildControllerId) == PSMResult_Success)
-	{
-		m_nPSMChildControllerId= ChildControllerId;
-		m_PSMChildControllerType= ChildControllerType;
-		m_PSMChildControllerView= PSM_GetController(m_nPSMChildControllerId);
-
-		PSMRequestID request_id;
-		if (PSM_StartControllerDataStreamAsync(ChildControllerId, PSMStreamFlags_defaultStreamOptions, &request_id)) 
-		{
-			PSM_RegisterCallback(request_id, CPSMoveControllerLatest::start_controller_response_callback, this);
-			bSuccess= true;
-		}
-		else
-		{
-			PSM_FreeControllerListener(ChildControllerId);
-		}
-	}
-
-	return bSuccess;
-}
-
-//==================================================================================================
-// Tracker Driver
-//==================================================================================================
-
-CPSMoveTrackerLatest::CPSMoveTrackerLatest(vr::IServerDriverHost * pDriverHost, const PSMClientTrackerInfo *trackerInfo)
-    : CPSMoveTrackedDeviceLatest(pDriverHost)
-    , m_nTrackerId(trackerInfo->tracker_id)
-{
-    char buf[256];
-    GenerateTrackerSerialNumber(buf, sizeof(buf), trackerInfo->tracker_id);
-    m_strSteamVRSerialNo = buf;
-
-    SetClientTrackerInfo(trackerInfo);
-
-    // Load config from steamvr.vrsettings
-    //vr::IVRSettings *settings_;
-    //settings_ = m_pDriverHost->GetSettings(vr::IVRSettings_Version);
-}
-
-CPSMoveTrackerLatest::~CPSMoveTrackerLatest()
-{
-}
-
-vr::EVRInitError CPSMoveTrackerLatest::Activate(uint32_t unObjectId)
-{
-    vr::EVRInitError result = CPSMoveTrackedDeviceLatest::Activate(unObjectId);
-
-    if (result == vr::VRInitError_None)
-    {
-        // Poll the latest WorldFromDriverPose transform we got from the service
-        // Transform used to convert from PSMove Tracking space to OpenVR Tracking Space
-        RefreshWorldFromDriverPose();
-    }
-
-    return result;
-}
-
-void CPSMoveTrackerLatest::Deactivate()
-{
-}
-
-float CPSMoveTrackerLatest::GetFloatTrackedDeviceProperty(
-    vr::ETrackedDeviceProperty prop,
-    vr::ETrackedPropertyError * pError)
-{
-    float floatResult = 0.f;
-
-    switch (prop)
-    {
-    case vr::Prop_FieldOfViewLeftDegrees_Float:
-    case vr::Prop_FieldOfViewRightDegrees_Float:
-        floatResult = (m_tracker_info.tracker_hfov / 2.f);
-        *pError = vr::TrackedProp_Success;
-        break;
-    case vr::Prop_FieldOfViewTopDegrees_Float:
-    case vr::Prop_FieldOfViewBottomDegrees_Float:
-        floatResult = (m_tracker_info.tracker_vfov / 2.f);
-        *pError = vr::TrackedProp_Success;
-        break;
-    case vr::Prop_TrackingRangeMinimumMeters_Float:
-        floatResult = m_tracker_info.tracker_znear * k_fScalePSMoveAPIToMeters;
-        *pError = vr::TrackedProp_Success;
-        break;
-    case vr::Prop_TrackingRangeMaximumMeters_Float:
-        floatResult = m_tracker_info.tracker_zfar * k_fScalePSMoveAPIToMeters;
-        *pError = vr::TrackedProp_Success;
-        break;
-    default:
-        *pError = vr::TrackedProp_ValueNotProvidedByDevice;
-    }
-
-    if (*pError == vr::TrackedProp_ValueNotProvidedByDevice)
-    {
-        floatResult = CPSMoveTrackedDeviceLatest::GetFloatTrackedDeviceProperty(prop, pError);
-    }
-
-    return floatResult;
-}
-
-void CPSMoveTrackerLatest::SetClientTrackerInfo(
-    const PSMClientTrackerInfo *trackerInfo)
-{
-    m_tracker_info = *trackerInfo;
-
-    //### HipsterSloth $TODO expose on the pose state if calibration is currently active
-    //m_Pose.result = vr::TrackingResult_Calibrating_InProgress;
-    m_Pose.result = vr::TrackingResult_Running_OK;
-
-    m_Pose.deviceIsConnected = true;
-
-    // Yaw can't drift because the tracker never moves (hopefully)
-    m_Pose.willDriftInYaw = false;
-    m_Pose.shouldApplyHeadModel = false;
-
-    // No prediction since that's already handled in the psmove service
-    m_Pose.poseTimeOffset = 0.f;
-
-    // Poll the latest WorldFromDriverPose transform we got from the service
-    // Transform used to convert from PSMove Tracking space to OpenVR Tracking Space
-    RefreshWorldFromDriverPose();
-
-    // No transform due to the current HMD orientation
-    m_Pose.qDriverFromHeadRotation.w = 1.f;
-    m_Pose.qDriverFromHeadRotation.x = 0.0f;
-    m_Pose.qDriverFromHeadRotation.y = 0.0f;
-    m_Pose.qDriverFromHeadRotation.z = 0.0f;
-    m_Pose.vecDriverFromHeadTranslation[0] = 0.f;
-    m_Pose.vecDriverFromHeadTranslation[1] = 0.f;
-    m_Pose.vecDriverFromHeadTranslation[2] = 0.f;
-
-    // Set position
-    {
-        const PSMVector3f &position = m_tracker_info.tracker_pose.Position;
-
-        m_Pose.vecPosition[0] = position.x * k_fScalePSMoveAPIToMeters;
-        m_Pose.vecPosition[1] = position.y * k_fScalePSMoveAPIToMeters;
-        m_Pose.vecPosition[2] = position.z * k_fScalePSMoveAPIToMeters;
-    }
-
-    // Set rotational coordinates
-    {
-        const PSMQuatf &orientation = m_tracker_info.tracker_pose.Orientation;
-
-        m_Pose.qRotation.w = orientation.w;
-        m_Pose.qRotation.x = orientation.x;
-        m_Pose.qRotation.y = orientation.y;
-        m_Pose.qRotation.z = orientation.z;
-    }
-
-    m_Pose.poseIsValid = true;
-}
-
-void CPSMoveTrackerLatest::Update()
-{
-    CPSMoveTrackedDeviceLatest::Update();
-
-    // This call posts this pose to shared memory, where all clients will have access to it the next
-    // moment they want to predict a pose.
-    m_pDriverHost->TrackedDevicePoseUpdated(m_unSteamVRTrackedDeviceId, m_Pose);
-}
-
-int32_t CPSMoveTrackerLatest::GetInt32TrackedDeviceProperty(
-    vr::ETrackedDeviceProperty prop,
-    vr::ETrackedPropertyError * pError)
-{
-    int32_t nRetVal = 0;
-
-    switch (prop)
-    {
-    case vr::Prop_DeviceClass_Int32:
-        nRetVal = vr::TrackedDeviceClass_TrackingReference;
-        *pError = vr::TrackedProp_Success;
-        break;
-
-    default:
-        *pError = vr::TrackedProp_ValueNotProvidedByDevice;
-        break;
-    }
-
-    if (*pError == vr::TrackedProp_ValueNotProvidedByDevice)
-    {
-        nRetVal = CPSMoveTrackedDeviceLatest::GetInt32TrackedDeviceProperty(prop, pError);
-    }
-
-    return nRetVal;
-}
-
-uint32_t CPSMoveTrackerLatest::GetStringTrackedDeviceProperty(
-    vr::ETrackedDeviceProperty prop,
-    char * pchValue,
-    uint32_t unBufferSize,
-    vr::ETrackedPropertyError * pError)
-{
-    std::ostringstream ssRetVal;
-
-    switch (prop)
-    {
-    case vr::Prop_RenderModelName_String:
-        // The {psmove} syntax lets us refer to rendermodels that are installed
-        // in the driver's own resources/rendermodels directory.  The driver can
-        // still refer to SteamVR models like "generic_hmd".
-        ssRetVal << "{psmove}ps3eye_tracker";
-        //ssRetVal << "generic_tracker";
-        break;
-
-    case vr::Prop_ModeLabel_String:
-        ssRetVal << m_tracker_info.tracker_id;
-        break;
-
-	case vr::Prop_IconPathName_String:
-        ssRetVal << "../drivers/psmove/resources/icons";
-        break;
-	case vr::Prop_NamedIconPathDeviceOff_String:
-        ssRetVal << "{psmove}base_status_off.png";
-        break;
-	case vr::Prop_NamedIconPathDeviceSearching_String:
-        ssRetVal << "{psmove}base_status_ready.png";
-        break;
-	case vr::Prop_NamedIconPathDeviceSearchingAlert_String:
-        ssRetVal << "{psmove}base_status_ready_alert.png";
-        break;
-	case vr::Prop_NamedIconPathDeviceReady_String:
-        ssRetVal << "{psmove}base_status_ready.png";
-        break;
-	case vr::Prop_NamedIconPathDeviceReadyAlert_String:
-        ssRetVal << "{psmove}base_status_ready_alert.png";
-        break;
-	case vr::Prop_NamedIconPathDeviceNotReady_String:
-        ssRetVal << "{psmove}base_status_error.png";
-        break;
-	case vr::Prop_NamedIconPathDeviceStandby_String:
-        ssRetVal << "{psmove}base_status_ready.png";
-        break;
-	case vr::Prop_NamedIconPathDeviceAlertLow_String:
-        ssRetVal << "{psmove}base_status_ready_low.png";
-        break;
-    }
-
-    std::string sRetVal = ssRetVal.str();
-    if (sRetVal.empty())
-    {
-        return CPSMoveTrackedDeviceLatest::GetStringTrackedDeviceProperty(prop, pchValue, unBufferSize, pError);
-    }
-    else if (sRetVal.size() + 1 > unBufferSize)
-    {
-        *pError = vr::TrackedProp_BufferTooSmall;
-        return static_cast<uint32_t>(sRetVal.size() + 1);  // caller needs to know how to size buffer
-    }
-    else
-    {
-        snprintf(pchValue, unBufferSize, sRetVal.c_str());
-        *pError = vr::TrackedProp_Success;
-        return static_cast<uint32_t>(sRetVal.size() + 1);
-    }
-}
-
-bool CPSMoveTrackerLatest::HasTrackerId(int TrackerID)
-{
-    return TrackerID == m_nTrackerId;
-}
-
-//==================================================================================================
-// Driver Factory
-//==================================================================================================
-
-HMD_DLL_EXPORT
-void *HmdDriverFactory(const char *pInterfaceName, int *pReturnCode)
-{
-    if (0 == strcmp(vr::IServerTrackedDeviceProvider_Version, pInterfaceName))
-    {
-        return &g_ServerTrackedDeviceProvider;
-    }
-    if (0 == strcmp(vr::IClientTrackedDeviceProvider_Version, pInterfaceName))
-    {
-        return &g_ClientTrackedDeviceProvider;
-    }
-
-    if (pReturnCode)
-        *pReturnCode = vr::VRInitError_Init_InterfaceNotFound;
-
-    return NULL;
-}
+﻿//
+// driver_psmoveservice.cpp : Defines the client and server interfaces used by the SteamVR runtime.
+//
+
+//==================================================================================================
+// Includes
+//==================================================================================================
+#include "driver_psmoveservice.h"
+
+#include "ProtocolVersion.h"
+
+#include <algorithm>
+#include <sstream>
+#include <string>
+
+#include <assert.h>
+
+#define _USE_MATH_DEFINES
+#include <math.h>
+
+#if defined( _WIN32 )
+#include <windows.h>
+#else
+#include <unistd.h>
+#endif
+
+//==================================================================================================
+// Macros
+//==================================================================================================
+
+#if defined(_WIN32)
+#define HMD_DLL_EXPORT extern "C" __declspec( dllexport )
+#define HMD_DLL_IMPORT extern "C" __declspec( dllimport )
+#elif defined(GNUC) || defined(COMPILER_GCC) || defined(__GNUC__)
+#define HMD_DLL_EXPORT extern "C" __attribute__((visibility("default")))
+#define HMD_DLL_IMPORT extern "C" 
+#else
+#error "Unsupported Platform."
+#endif
+
+#if _MSC_VER
+#define strcasecmp(a, b) stricmp(a,b)
+#pragma warning (disable: 4996) // 'This function or variable may be unsafe': snprintf
+#define snprintf _snprintf
+#endif
+
+#define LOG_TOUCHPAD_EMULATION 0
+#define LOG_REALIGN_TO_HMD 1
+
+//==================================================================================================
+// Constants
+//==================================================================================================
+static const float k_fScalePSMoveAPIToMeters = 0.01f;  // psmove driver in cm
+static const float k_fRadiansToDegrees = 180.f / 3.14159265f;
+
+static const int k_touchpadTouchMapping = (vr::EVRButtonId)31;
+static const float k_defaultThumbstickDeadZoneRadius = 0.1f;
+
+static const char *k_PSButtonNames[CPSMoveControllerLatest::k_EPSButtonID_Count] = {
+    "ps",
+    "left",
+    "up",
+    "down",
+    "right",
+    "move",
+    "trackpad",
+    "trigger",
+    "triangle",
+    "square",
+    "circle",
+    "cross",
+    "select",
+    "share",
+    "start",
+    "options",
+    "l1",
+    "l2",
+    "l3",
+    "r1",
+    "r2",
+    "r3"
+};
+
+static const int k_max_vr_buttons = 37;
+static const char *k_VRButtonNames[k_max_vr_buttons] = {
+    "system",               // k_EButton_System
+    "application_menu",     // k_EButton_ApplicationMenu
+    "grip",                 // k_EButton_Grip
+    "dpad_left",            // k_EButton_DPad_Left
+    "dpad_up",              // k_EButton_DPad_Up
+    "dpad_right",           // k_EButton_DPad_Right
+    "dpad_down",            // k_EButton_DPad_Down
+    "a",                    // k_EButton_A
+    "button_8",              // (vr::EVRButtonId)8
+    "button_9",              // (vr::EVRButtonId)9
+    "button_10",              // (vr::EVRButtonId)10
+    "button_11",              // (vr::EVRButtonId)11
+    "button_12",              // (vr::EVRButtonId)12
+    "button_13",              // (vr::EVRButtonId)13
+    "button_14",              // (vr::EVRButtonId)14
+    "button_15",              // (vr::EVRButtonId)15
+    "button_16",              // (vr::EVRButtonId)16
+    "button_17",              // (vr::EVRButtonId)17
+    "button_18",              // (vr::EVRButtonId)18
+    "button_19",              // (vr::EVRButtonId)19
+    "button_20",              // (vr::EVRButtonId)20
+    "button_21",              // (vr::EVRButtonId)21
+    "button_22",              // (vr::EVRButtonId)22
+    "button_23",              // (vr::EVRButtonId)23
+    "button_24",              // (vr::EVRButtonId)24
+    "button_25",              // (vr::EVRButtonId)25
+    "button_26",              // (vr::EVRButtonId)26
+    "button_27",              // (vr::EVRButtonId)27
+    "button_28",              // (vr::EVRButtonId)28
+    "button_29",              // (vr::EVRButtonId)29
+    "button_30",              // (vr::EVRButtonId)30
+    "touchpad_touched",       // (vr::EVRButtonId)31 used to map to touchpad touched state in vr
+    "touchpad",               // k_EButton_Axis0, k_EButton_SteamVR_Touchpad
+    "trigger",                // k_EButton_Axis1, k_EButton_SteamVR_Trigger
+    "axis_2",                 // k_EButton_Axis2
+    "axis_3",                 // k_EButton_Axis3
+    "axis_4",                 // k_EButton_Axis4
+};
+
+static const int k_max_vr_touchpad_directions = CPSMoveControllerLatest::k_EVRTouchpadDirection_Count;
+static const char *k_VRTouchpadDirectionNames[k_max_vr_touchpad_directions] = {
+	"none",
+	"touchpad_left",
+	"touchpad_up",
+	"touchpad_right",
+	"touchpad_down",
+};
+
+//==================================================================================================
+// Globals
+//==================================================================================================
+
+CServerDriver_PSMoveService g_ServerTrackedDeviceProvider;
+CClientDriver_PSMoveService g_ClientTrackedDeviceProvider;
+
+//==================================================================================================
+// Logging helpers
+//==================================================================================================
+
+static vr::IDriverLog * s_pLogFile = NULL;
+
+static bool InitDriverLog( vr::IDriverLog *pDriverLog )
+{
+    if ( s_pLogFile )
+        return false;
+    s_pLogFile = pDriverLog;
+    return s_pLogFile != NULL;
+}
+
+static void CleanupDriverLog()
+{
+    s_pLogFile = NULL;
+}
+
+static void DriverLogVarArgs( const char *pMsgFormat, va_list args )
+{
+    char buf[1024];
+#if defined( WIN32 )
+    vsprintf_s( buf, pMsgFormat, args );
+#else
+    vsnprintf( buf, sizeof( buf ), pMsgFormat, args );
+#endif
+
+    if ( s_pLogFile )
+        s_pLogFile->Log( buf );
+}
+
+/** Provides printf-style debug logging via the vr::IDriverLog interface provided by SteamVR
+* during initialization.  Client logging ends up in vrclient_appname.txt and server logging
+* ends up in vrserver.txt.
+*/
+static void DriverLog( const char *pMsgFormat, ... )
+{
+    va_list args;
+    va_start( args, pMsgFormat );
+
+    DriverLogVarArgs( pMsgFormat, args );
+
+    va_end( args );
+}
+
+
+static std::string PSMVector3fToString( const PSMVector3f& position )
+{
+	std::ostringstream stringBuilder;
+	stringBuilder << "(" << position.x << ", " << position.y << ", " << position.z << ")";
+	return stringBuilder.str();
+}
+
+
+static std::string PSMQuatfToString(const PSMQuatf& rotation)
+{
+	std::ostringstream stringBuilder;
+	stringBuilder << "(" << rotation.w << ", " << rotation.x << ", " << rotation.y << ", " << rotation.z << ")";
+	return stringBuilder.str();
+}
+
+
+static std::string PSMPosefToString(const PSMPosef& pose)
+{
+	std::ostringstream stringBuilder;
+	stringBuilder << "[Pos: " << PSMVector3fToString(pose.Position) << ", Rot:" << PSMQuatfToString(pose.Orientation) << "]";
+	return stringBuilder.str();
+}
+
+
+//==================================================================================================
+// Math Helpers
+//==================================================================================================
+// From: http://www.euclideanspace.com/maths/geometry/rotations/conversions/matrixToQuaternion/
+static PSMQuatf openvrMatrixExtractPSMQuatf(const vr::HmdMatrix34_t &openVRTransform)
+{
+	PSMQuatf q;
+
+	const float(&a)[3][4] = openVRTransform.m;
+	const float trace = a[0][0] + a[1][1] + a[2][2];
+
+	if (trace > 0)
+	{
+		const float s = 0.5f / sqrtf(trace + 1.0f);
+
+		q.w = 0.25f / s;
+		q.x = (a[2][1] - a[1][2]) * s;
+		q.y = (a[0][2] - a[2][0]) * s;
+		q.z = (a[1][0] - a[0][1]) * s;
+	}
+	else
+	{
+		if (a[0][0] > a[1][1] && a[0][0] > a[2][2])
+		{
+			const float s = 2.0f * sqrtf(1.0f + a[0][0] - a[1][1] - a[2][2]);
+
+			q.w = (a[2][1] - a[1][2]) / s;
+			q.x = 0.25f * s;
+			q.y = (a[0][1] + a[1][0]) / s;
+			q.z = (a[0][2] + a[2][0]) / s;
+		}
+		else if (a[1][1] > a[2][2])
+		{
+			const float s = 2.0f * sqrtf(1.0f + a[1][1] - a[0][0] - a[2][2]);
+
+			q.w = (a[0][2] - a[2][0]) / s;
+			q.x = (a[0][1] + a[1][0]) / s;
+			q.y = 0.25f * s;
+			q.z = (a[1][2] + a[2][1]) / s;
+		}
+		else
+		{
+			const float s = 2.0f * sqrtf(1.0f + a[2][2] - a[0][0] - a[1][1]);
+
+			q.w = (a[1][0] - a[0][1]) / s;
+			q.x = (a[0][2] + a[2][0]) / s;
+			q.y = (a[1][2] + a[2][1]) / s;
+			q.z = 0.25f * s;
+		}
+	}
+
+	return q;
+}
+
+static PSMVector3f openvrMatrixExtractPSMVector3f(const vr::HmdMatrix34_t &openVRTransform)
+{
+	const float(&a)[3][4] = openVRTransform.m;
+	PSMVector3f pos= {a[0][3], a[1][3], a[2][3]};
+
+	return pos;
+}
+
+static PSMPosef openvrMatrixExtractPSMPosef(const vr::HmdMatrix34_t &openVRTransform)
+{
+	PSMPosef pose;
+	pose.Orientation = openvrMatrixExtractPSMQuatf(openVRTransform);
+	pose.Position = openvrMatrixExtractPSMVector3f(openVRTransform);
+
+	return pose;
+}
+
+//==================================================================================================
+// Server Provider
+//==================================================================================================
+
+CServerDriver_PSMoveService::CServerDriver_PSMoveService()
+    : m_bLaunchedPSMoveMonitor(false)
+	, m_bInitialized(false)
+{
+	m_strPSMoveServiceAddress= PSMOVESERVICE_DEFAULT_ADDRESS;
+	m_strServerPort= PSMOVESERVICE_DEFAULT_PORT;
+}
+
+CServerDriver_PSMoveService::~CServerDriver_PSMoveService()
+{
+	// 10/10/2015 benj:  vrserver is exiting without calling Cleanup() to balance Init()
+	// causing std::thread to call std::terminate
+	Cleanup();
+}
+
+vr::EVRInitError CServerDriver_PSMoveService::Init(
+    vr::IDriverLog * pDriverLog, 
+    vr::IServerDriverHost * pDriverHost, 
+    const char * pchUserDriverConfigDir, 
+    const char * pchDriverInstallDir )
+{
+    vr::EVRInitError initError = vr::VRInitError_None;
+
+	InitDriverLog(pDriverLog);
+	m_pDriverHost = pDriverHost;
+	m_strDriverInstallDir = pchDriverInstallDir;
+
+	DriverLog("CServerDriver_PSMoveService::Init - called.\n");
+
+	if (!m_bInitialized)
+	{
+		vr::IVRSettings *pSettings = pDriverHost->GetSettings(vr::IVRSettings_Version);
+		if (pSettings != NULL) 
+		{
+			char buf[256];
+			vr::EVRSettingsError fetchError;
+
+			pSettings->GetString("psmove_settings", "psmove_filter_hmd_serial", buf, sizeof(buf), &fetchError);
+			if (fetchError == vr::VRSettingsError_None)
+			{
+				m_strPSMoveHMDSerialNo = buf;
+				std::transform(m_strPSMoveHMDSerialNo.begin(), m_strPSMoveHMDSerialNo.end(), m_strPSMoveHMDSerialNo.begin(), ::toupper);
+			}
+
+			pSettings->GetString("psmoveservice", "server_address", buf, sizeof(buf), &fetchError);
+			if (fetchError == vr::VRSettingsError_None)
+			{
+				m_strPSMoveServiceAddress= buf;
+				DriverLog("CServerDriver_PSMoveService::Init - Overridden Server Address: %s.\n", m_strPSMoveServiceAddress.c_str());
+			}
+			else
+			{
+				DriverLog("CServerDriver_PSMoveService::Init - Using Default Server Address: %s.\n", m_strPSMoveServiceAddress.c_str());
+			}
+
+			pSettings->GetString("psmoveservice", "server_port", buf, sizeof(buf), &fetchError);
+			if (fetchError == vr::VRSettingsError_None)
+			{
+				m_strServerPort= buf;
+				DriverLog("CServerDriver_PSMoveService::Init - Overridden Server Port: %s.\n", m_strServerPort.c_str());
+			}
+			else
+			{
+				DriverLog("CServerDriver_PSMoveService::Init - Using Default Server Port: %s.\n", m_strServerPort.c_str());
+			}
+		}
+		else
+		{
+			DriverLog("CServerDriver_PSMoveService::Init - NULL settings!.\n");
+		}
+
+		DriverLog("CServerDriver_PSMoveService::Init - Initializing.\n");
+
+		// By default, assume the psmove and openvr tracking spaces are the same
+		m_worldFromDriverPose= *k_psm_pose_identity;
+
+		// Note that reconnection is a non-blocking async request.
+		// Returning true means we we're able to start trying to connect,
+		// not that we are successfully connected yet.
+		if (!ReconnectToPSMoveService())
+		{
+			initError = vr::VRInitError_Driver_Failed;
+		}
+
+		m_bInitialized = true;
+	}
+	else
+	{
+		DriverLog("CServerDriver_PSMoveService::Init - Already Initialized. Ignoring.\n");
+	}
+
+    return initError;
+}
+
+bool CServerDriver_PSMoveService::ReconnectToPSMoveService()
+{
+	DriverLog("CServerDriver_PSMoveService::ReconnectToPSMoveService - called.\n");
+
+    if (PSM_GetIsInitialized())
+    {
+		DriverLog("CServerDriver_PSMoveService::ReconnectToPSMoveService - Existing PSMoveService connection active. Shutting down...\n");
+        PSM_Shutdown();
+		DriverLog("CServerDriver_PSMoveService::ReconnectToPSMoveService - Existing PSMoveService connection stopped.\n");
+    }
+	else
+	{
+		DriverLog("CServerDriver_PSMoveService::ReconnectToPSMoveService - Existing PSMoveService connection NOT active.\n");
+	}
+
+	DriverLog("CServerDriver_PSMoveService::ReconnectToPSMoveService - Starting PSMoveService connection...\n");
+    bool bSuccess= PSM_InitializeAsync(m_strPSMoveServiceAddress.c_str(), m_strServerPort.c_str()) != PSMResult_Error;
+
+	if (bSuccess)
+	{
+		DriverLog("CServerDriver_PSMoveService::ReconnectToPSMoveService - Successfully requested connection\n");
+	}
+	else
+	{
+		DriverLog("CServerDriver_PSMoveService::ReconnectToPSMoveService - Failed to request connection!\n");
+	}
+
+	return bSuccess;
+}
+
+void CServerDriver_PSMoveService::Cleanup()
+{
+	if (m_bInitialized)
+	{
+		DriverLog("CServerDriver_PSMoveService::Cleanup - Shutting down connection...\n");
+		PSM_Shutdown();
+		DriverLog("CServerDriver_PSMoveService::Cleanup - Shutdown complete\n");
+
+		m_bInitialized = false;
+	}
+}
+
+const char * const *CServerDriver_PSMoveService::GetInterfaceVersions()
+{
+    return vr::k_InterfaceVersions;
+}
+
+uint32_t CServerDriver_PSMoveService::GetTrackedDeviceCount()
+{
+    return static_cast<uint32_t>(m_vecTrackedDevices.size());
+}
+
+vr::ITrackedDeviceServerDriver * CServerDriver_PSMoveService::GetTrackedDeviceDriver( 
+    uint32_t unWhich)
+{
+    if (unWhich < m_vecTrackedDevices.size())
+    {
+        return m_vecTrackedDevices[unWhich];
+    }
+
+    return nullptr;
+}
+
+vr::ITrackedDeviceServerDriver * CServerDriver_PSMoveService::FindTrackedDeviceDriver(
+    const char * pchId)
+{
+    for (auto it = m_vecTrackedDevices.begin(); it != m_vecTrackedDevices.end(); ++it)
+    {
+        if ( 0 == strcmp( ( *it )->GetSteamVRIdentifier(), pchId ) )
+        {
+            return *it;
+        }
+    }
+
+    return nullptr;
+}
+
+void CServerDriver_PSMoveService::RunFrame()
+{
+    // Update any controllers that are currently listening
+    PSM_UpdateNoPollMessages();
+
+    // Poll events queued up by the call to PSM_UpdateNoPollMessages()
+    PSMMessage mesg;
+    while (PSM_PollNextMessage(&mesg, sizeof(PSMMessage)) == PSMResult_Success)
+    {
+        switch (mesg.payload_type)
+        {
+        case PSMMessage::_messagePayloadType_Response:
+            HandleClientPSMoveResponse(&mesg);
+            break;
+        case PSMMessage::_messagePayloadType_Event:
+            HandleClientPSMoveEvent(&mesg);
+            break;
+        }
+    }
+
+    // Update all active tracked devices
+    for (auto it = m_vecTrackedDevices.begin(); it != m_vecTrackedDevices.end(); ++it)
+    {
+        CPSMoveTrackedDeviceLatest *pTrackedDevice = *it;
+
+        switch (pTrackedDevice->GetTrackedDeviceClass())
+        {
+        case vr::TrackedDeviceClass_Controller:
+            {
+                CPSMoveControllerLatest *pController = static_cast<CPSMoveControllerLatest *>(pTrackedDevice);
+
+                pController->Update();
+            } break;
+        case vr::TrackedDeviceClass_TrackingReference:
+            {
+                CPSMoveTrackerLatest *pTracker = static_cast<CPSMoveTrackerLatest *>(pTrackedDevice);
+
+                pTracker->Update();
+            } break;
+        default:
+            assert(0 && "unreachable");
+        }
+    }
+}
+
+bool CServerDriver_PSMoveService::ShouldBlockStandbyMode()
+{
+    return false;
+}
+
+void CServerDriver_PSMoveService::EnterStandby()
+{
+}
+
+void CServerDriver_PSMoveService::LeaveStandby()
+{
+}
+
+// -- Event Handling -----
+void CServerDriver_PSMoveService::HandleClientPSMoveEvent(
+    const PSMMessage *message)
+{
+    switch (message->event_data.event_type)
+    {
+    // Client Events
+    case PSMEventMessage::PSMEvent_connectedToService:
+        HandleConnectedToPSMoveService();
+        break;
+    case PSMEventMessage::PSMEvent_failedToConnectToService:
+        HandleFailedToConnectToPSMoveService();
+        break;
+    case PSMEventMessage::PSMEvent_disconnectedFromService:
+        HandleDisconnectedFromPSMoveService();
+        break;
+
+    // Service Events
+    case PSMEventMessage::PSMEvent_opaqueServiceEvent: 
+        // We don't care about any opaque service events
+        break;
+    case PSMEventMessage::PSMEvent_controllerListUpdated:
+        HandleControllerListChanged();
+        break;
+    case PSMEventMessage::PSMEvent_trackerListUpdated:
+        HandleTrackerListChanged();
+        break;
+    case PSMEventMessage::PSMEvent_hmdListUpdated:
+        // don't care
+        break;
+    //###HipsterSloth $TODO - Need a notification for when a tracker pose changes
+    }
+}
+
+void CServerDriver_PSMoveService::HandleConnectedToPSMoveService()
+{
+	DriverLog("CServerDriver_PSMoveService::HandleConnectedToPSMoveService - Request controller and tracker lists\n");
+
+	PSMRequestID request_id;
+	PSM_GetServiceVersionStringAsync(&request_id);
+	PSM_RegisterCallback(request_id, CServerDriver_PSMoveService::HandleServiceVersionResponse, this);
+}
+
+void CServerDriver_PSMoveService::HandleServiceVersionResponse(
+	const PSMResponseMessage *response,
+    void *userdata)
+{
+    PSMResult ResultCode = response->result_code;
+    PSMResponseHandle response_handle = response->opaque_response_handle;
+    CServerDriver_PSMoveService *thisPtr = static_cast<CServerDriver_PSMoveService *>(userdata);
+
+    switch (ResultCode)
+    {
+    case PSMResult::PSMResult_Success:
+        {
+			const std::string service_version= response->payload.service_version.version_string;
+			const std::string local_version= PSM_GetClientVersionString();
+
+			if (service_version == local_version)
+			{
+				DriverLog("CServerDriver_PSMoveService::HandleServiceVersionResponse - Received expected protocol version %s\n", service_version.c_str());
+
+				// Ask the service for a list of connected controllers
+				// Response handled in HandleControllerListReponse()
+				PSM_GetControllerListAsync(nullptr);
+
+				// Ask the service for a list of connected trackers
+				// Response handled in HandleTrackerListReponse()
+				PSM_GetTrackerListAsync(nullptr);
+			}
+			else
+			{
+				DriverLog("CServerDriver_PSMoveService::HandleServiceVersionResponse - Protocol mismatch! Expected %s, got %s. Please reinstall the PSMove Driver!\n",
+						local_version.c_str(), service_version.c_str());
+				thisPtr->Cleanup();
+			}
+        } break;
+    case PSMResult::PSMResult_Error:
+    case PSMResult::PSMResult_Canceled:
+        {
+			DriverLog("CServerDriver_PSMoveService::HandleServiceVersionResponse - Failed to get protocol version\n");
+        } break;
+    }
+}
+
+
+void CServerDriver_PSMoveService::HandleFailedToConnectToPSMoveService()
+{
+	DriverLog("CServerDriver_PSMoveService::HandleFailedToConnectToPSMoveService - Called\n");
+
+    // Immediately attempt to reconnect to the service
+    ReconnectToPSMoveService();
+}
+
+void CServerDriver_PSMoveService::HandleDisconnectedFromPSMoveService()
+{
+	DriverLog("CServerDriver_PSMoveService::HandleDisconnectedFromPSMoveService - Called\n");
+
+    for (auto it = m_vecTrackedDevices.begin(); it != m_vecTrackedDevices.end(); ++it)
+    {
+        CPSMoveTrackedDeviceLatest *pDevice = *it;
+
+        pDevice->Deactivate();
+    }
+
+    // Immediately attempt to reconnect to the service
+    ReconnectToPSMoveService();
+}
+
+void CServerDriver_PSMoveService::HandleControllerListChanged()
+{
+	DriverLog("CServerDriver_PSMoveService::HandleControllerListChanged - Called\n");
+
+    // Ask the service for a list of connected controllers
+    // Response handled in HandleControllerListReponse()
+    PSM_GetControllerListAsync(nullptr);
+}
+
+void CServerDriver_PSMoveService::HandleTrackerListChanged()
+{
+	DriverLog("CServerDriver_PSMoveService::HandleTrackerListChanged - Called\n");
+
+    // Ask the service for a list of connected trackers
+    // Response handled in HandleTrackerListReponse()
+    PSM_GetTrackerListAsync(nullptr);
+}
+
+// -- Response Handling -----
+void CServerDriver_PSMoveService::HandleClientPSMoveResponse(
+    const PSMMessage *message)
+{	
+    switch (message->response_data.payload_type)
+    {
+    case PSMResponseMessage::_responsePayloadType_Empty:
+        DriverLog("NotifyClientPSMoveResponse - request id %d returned result %s.\n",
+            message->response_data.request_id, 
+            (message->response_data.result_code == PSMResult::PSMResult_Success) ? "ok" : "error");
+        break;
+    case PSMResponseMessage::_responsePayloadType_ControllerList:
+        DriverLog("NotifyClientPSMoveResponse - Controller Count = %d (request id %d).\n", 
+            message->response_data.payload.controller_list.count, message->response_data.request_id);
+        HandleControllerListReponse(&message->response_data.payload.controller_list, message->response_data.opaque_request_handle);
+        break;
+	case PSMResponseMessage::_responsePayloadType_TrackerList:
+        DriverLog("NotifyClientPSMoveResponse - Tracker Count = %d (request id %d).\n",
+            message->response_data.payload.tracker_list.count, message->response_data.request_id);
+        HandleTrackerListReponse(&message->response_data.payload.tracker_list);
+        break;
+    default:
+        DriverLog("NotifyClientPSMoveResponse - Unhandled response (request id %d).\n", message->response_data.request_id);
+    }
+}
+
+void CServerDriver_PSMoveService::HandleControllerListReponse(
+    const PSMControllerList *controller_list,
+	const PSMResponseHandle response_handle)
+{
+	DriverLog("CServerDriver_PSMoveService::HandleControllerListReponse - Received %d controllers\n", controller_list->count);
+
+	bool bAnyNaviControllers= false;
+    for (int list_index = 0; list_index < controller_list->count; ++list_index)
+    {
+        int controller_id = controller_list->controller_id[list_index];
+        PSMControllerType controller_type = controller_list->controller_type[list_index];
+		std::string ControllerSerial(&controller_list->controller_serial[list_index]);
+
+        switch (controller_type)
+        {
+        case PSMControllerType::PSMController_Move:
+			DriverLog("CServerDriver_PSMoveService::HandleControllerListReponse - Allocate PSMove(%d)\n", controller_id);
+            AllocateUniquePSMoveController(controller_id, ControllerSerial);
+            break;
+        case PSMControllerType::PSMController_Navi:
+			// Take care of this is the second pass once all of the PSMove controllers have been setup
+			bAnyNaviControllers= true;
+            break;
+        case PSMControllerType::PSMController_DualShock4:
+			DriverLog("CServerDriver_PSMoveService::HandleControllerListReponse - Allocate PSDualShock4(%d)\n", controller_id);
+            AllocateUniqueDualShock4Controller(controller_id, ControllerSerial);
+            break;
+        default:
+            break;
+        }
+    }
+
+	if (bAnyNaviControllers)
+	{
+		for (int list_index = 0; list_index < controller_list->count; ++list_index)
+		{
+			int controller_id = controller_list->controller_id[list_index];
+			PSMControllerType controller_type = controller_list->controller_type[list_index];
+			std::string ControllerSerial(&controller_list->controller_serial[list_index]);
+			std::string ParentControllerSerial(&controller_list->parent_controller_serial[list_index]);
+
+			if (controller_type == PSMControllerType::PSMController_Navi)
+			{
+				DriverLog("CServerDriver_PSMoveService::HandleControllerListReponse - Attach PSNavi(%d)\n", controller_id);
+				AttachPSNaviToParentController(controller_id, ControllerSerial, ParentControllerSerial);
+			}
+		}
+	}
+}
+
+void CServerDriver_PSMoveService::HandleTrackerListReponse(
+    const PSMTrackerList *tracker_list)
+{
+	DriverLog("CServerDriver_PSMoveService::HandleTrackerListReponse - Received %d trackers\n", tracker_list->count);
+
+    for (int list_index = 0; list_index < tracker_list->count; ++list_index)
+    {
+        const PSMClientTrackerInfo *trackerInfo = &tracker_list->trackers[list_index];
+
+        AllocateUniquePSMoveTracker(trackerInfo);
+    }
+}
+
+void CServerDriver_PSMoveService::SetHMDTrackingSpace(
+    const PSMPosef &origin_pose)
+{
+	#if LOG_REALIGN_TO_HMD != 0
+		DriverLog("Begin CServerDriver_PSMoveService::SetHMDTrackingSpace()\n");
+	#endif
+
+    m_worldFromDriverPose = origin_pose;
+
+    // Tell all the devices that the relationship between the psmove and the OpenVR
+    // tracking spaces changed
+    for (auto it = m_vecTrackedDevices.begin(); it != m_vecTrackedDevices.end(); ++it)
+    {
+        CPSMoveTrackedDeviceLatest *pDevice = *it;
+
+        pDevice->RefreshWorldFromDriverPose();
+    }
+}
+
+static void GenerateControllerSteamVRIdentifier( char *p, int psize, int controller )
+{
+    snprintf(p, psize, "psmove_controller%d", controller);
+}
+
+
+void CServerDriver_PSMoveService::AllocateUniquePSMoveController(int ControllerID, const std::string &ControllerSerial)
+{
+    char buf[256];
+    GenerateControllerSteamVRIdentifier(buf, sizeof(buf), ControllerID);
+
+    if ( !FindTrackedDeviceDriver(buf) )
+    {	
+		std::string serialNo = ControllerSerial;
+		std::transform(serialNo.begin(), serialNo.end(), serialNo.begin(), ::toupper);
+
+		if (0 != m_strPSMoveHMDSerialNo.compare(serialNo)) 
+		{
+			DriverLog( "added new psmove controller id: %s, serial: %s\n", buf, serialNo.c_str());
+			m_vecTrackedDevices.push_back( new CPSMoveControllerLatest( m_pDriverHost, ControllerID, PSMControllerType::PSMController_Move, serialNo.c_str()) );
+
+			if (m_pDriverHost)
+			{
+				m_pDriverHost->TrackedDeviceAdded(m_vecTrackedDevices.back()->GetSteamVRIdentifier());
+			}
+		}
+		else
+		{
+			DriverLog("skipped new psmove controller as configured for HMD tracking, serial: %s\n", serialNo.c_str());
+		}
+    }
+}
+
+
+void CServerDriver_PSMoveService::AllocateUniqueDualShock4Controller(int ControllerID, const std::string &ControllerSerial)
+{
+    char buf[256];
+    GenerateControllerSteamVRIdentifier(buf, sizeof(buf), ControllerID);
+
+    if (!FindTrackedDeviceDriver(buf))
+    {
+		std::string serialNo = ControllerSerial;
+		std::transform(serialNo.begin(), serialNo.end(), serialNo.begin(), ::toupper);
+
+		DriverLog("added new ps dualshock4 controller %s\n", buf);
+		m_vecTrackedDevices.push_back(new CPSMoveControllerLatest(m_pDriverHost, ControllerID, PSMControllerType::PSMController_DualShock4, serialNo.c_str()));
+
+		if (m_pDriverHost)
+		{
+			m_pDriverHost->TrackedDeviceAdded(m_vecTrackedDevices.back()->GetSteamVRIdentifier());
+		}
+    }
+}
+
+void CServerDriver_PSMoveService::AttachPSNaviToParentController(int NaviControllerID, const std::string &ControllerSerial, const std::string &ParentControllerSerial)
+{
+	bool bFoundParent= false;
+
+	std::string naviSerialNo = ControllerSerial;
+	std::string parentSerialNo = ParentControllerSerial;
+	std::transform(parentSerialNo.begin(), parentSerialNo.end(), parentSerialNo.begin(), ::toupper);
+
+	for (CPSMoveTrackedDeviceLatest *trackedDevice : m_vecTrackedDevices)
+	{
+		if (trackedDevice->GetTrackedDeviceClass() == vr::TrackedDeviceClass_Controller)
+		{
+			CPSMoveControllerLatest *test_controller= static_cast<CPSMoveControllerLatest *>(trackedDevice);
+			const std::string testSerialNo= test_controller->getPSMControllerSerialNo();
+				
+			if (testSerialNo == parentSerialNo)
+			{
+				bFoundParent= true;
+
+				if (test_controller->getPSMControllerType() == PSMController_Move)
+				{
+					if (test_controller->AttachChildPSMController(NaviControllerID, PSMController_Navi, naviSerialNo))
+					{
+						DriverLog("Attached navi controller serial %s to controller serial %s\n", naviSerialNo.c_str(), parentSerialNo.c_str());
+					}
+					else
+					{
+						DriverLog("Failed to attach navi controller serial %s to controller serial %s\n", naviSerialNo.c_str(), parentSerialNo.c_str());
+					}
+				}
+				else
+				{
+					DriverLog("Failed to attach navi controller serial %s to non-psmove controller serial %s\n", naviSerialNo.c_str(), parentSerialNo.c_str());
+				}
+
+				break;
+			}
+		}
+	}
+
+	if (!bFoundParent)
+	{
+		DriverLog("Failed to find parent controller serial %s for navi controller serial %s\n", parentSerialNo.c_str(), naviSerialNo.c_str());
+	}
+}
+
+static void GenerateTrackerSerialNumber(char *p, int psize, int tracker)
+{
+    snprintf(p, psize, "psmove_tracker%d", tracker);
+}
+
+void CServerDriver_PSMoveService::AllocateUniquePSMoveTracker(const PSMClientTrackerInfo *trackerInfo)
+{
+    char buf[256];
+    GenerateTrackerSerialNumber(buf, sizeof(buf), trackerInfo->tracker_id);
+
+    if (!FindTrackedDeviceDriver(buf))
+    {
+        DriverLog("added new device %s\n", buf);
+        m_vecTrackedDevices.push_back(new CPSMoveTrackerLatest(m_pDriverHost, trackerInfo));
+
+        if (m_pDriverHost)
+        {
+            m_pDriverHost->TrackedDeviceAdded(m_vecTrackedDevices.back()->GetSteamVRIdentifier());
+        }
+    }
+}
+
+
+// The monitor_psmove is a companion program which can display overlay prompts for us
+// and tell us the pose of the HMD at the moment we want to calibrate.
+void CServerDriver_PSMoveService::LaunchPSMoveMonitor( const char * pchDriverInstallDir )
+{
+    if ( m_bLaunchedPSMoveMonitor )
+	{
+        return;
+	}
+
+#if LOG_REALIGN_TO_HMD != 0
+	DriverLog("Entered CServerDriver_PSMoveService::LaunchPSMoveMonitor(%s)\n", pchDriverInstallDir);
+#endif
+
+    m_bLaunchedPSMoveMonitor = true;
+
+    std::ostringstream path_and_executable_string_builder;
+
+    path_and_executable_string_builder << pchDriverInstallDir << "\\bin\\";
+#if defined( _WIN64 )
+    path_and_executable_string_builder << "win64";
+#elif defined( _WIN32 )
+    path_and_executable_string_builder << "win32";
+#elif defined(__APPLE__) 
+    path_and_executable_string_builder << "osx";
+#else 
+    #error Do not know how to launch psmove_monitor
+#endif
+
+
+#if defined( _WIN32 ) || defined( _WIN64 )
+	path_and_executable_string_builder << "\\monitor_psmove.exe";
+	const std::string monitor_path_and_exe = path_and_executable_string_builder.str();
+
+	std::ostringstream args_string_builder;
+	args_string_builder << "monitor_psmove.exe \"" << pchDriverInstallDir << "\\resources\"";
+	const std::string monitor_args = args_string_builder.str();
+	
+	char monitor_args_cstr[1024];
+	strncpy_s(monitor_args_cstr, monitor_args.c_str(), sizeof(monitor_args_cstr) - 1);
+	monitor_args_cstr[sizeof(monitor_args_cstr) - 1] = '\0';
+
+	#if LOG_REALIGN_TO_HMD != 0
+		DriverLog("CServerDriver_PSMoveService::LaunchPSMoveMonitor() monitor_psmove windows full path: %s\n", monitor_path_and_exe.c_str());
+		DriverLog("CServerDriver_PSMoveService::LaunchPSMoveMonitor() monitor_psmove windows args: %s\n", monitor_args_cstr);
+	#endif
+
+	STARTUPINFOA sInfoProcess = { 0 };
+	sInfoProcess.cb = sizeof(STARTUPINFOW);
+	PROCESS_INFORMATION pInfoStartedProcess;
+	BOOL bSuccess = CreateProcessA(monitor_path_and_exe.c_str(), monitor_args_cstr, NULL, NULL, FALSE, 0, NULL, NULL, &sInfoProcess, &pInfoStartedProcess);
+	DWORD ErrorCode = (bSuccess == TRUE) ? 0 : GetLastError();
+
+	DriverLog("CServerDriver_PSMoveService::LaunchPSMoveMonitor() Start monitor_psmove CreateProcessA() result: %d.\n", ErrorCode);
+
+#elif defined(__APPLE__) 
+    pid_t processId;
+    if ((processId = fork()) == 0)
+    {
+		path_and_executable_string_builder << "\\monitor_psmove";
+
+		const std::string monitor_exe_path = path_and_executable_string_builder.str();
+        const char * argv[] = { monitor_exe_path.c_str(), pchDriverInstallDir, NULL };
+        
+        if (execv(app, argv) < 0)
+        {
+            DriverLog( "Failed to exec child process\n");
+        }
+    }
+    else if (processId < 0)
+    {
+        DriverLog( "Failed to fork child process\n");
+        perror("fork error");
+    }
+#else 
+#error Do not know how to launch psmove config tool
+#endif
+}
+
+/** Launch monitor_psmove if needed (requested by devices as they activate) */
+void CServerDriver_PSMoveService::LaunchPSMoveMonitor()
+{
+	#if LOG_REALIGN_TO_HMD != 0
+		DriverLog("Entered CServerDriver_PSMoveService::LaunchPSMoveMonitor()\n");
+	#endif
+
+    LaunchPSMoveMonitor( m_strDriverInstallDir.c_str() );
+}
+
+//==================================================================================================
+// Client Provider
+//==================================================================================================
+
+CClientDriver_PSMoveService::CClientDriver_PSMoveService()
+{
+}
+
+CClientDriver_PSMoveService::~CClientDriver_PSMoveService()
+{
+}
+
+vr::EVRInitError CClientDriver_PSMoveService::Init( 
+    vr::EClientDriverMode driverMode,
+    vr::IDriverLog * pDriverLog, 
+    vr::IClientDriverHost * pDriverHost, 
+    const char * pchUserDriverConfigDir, 
+    const char * pchDriverInstallDir )
+{
+    vr::EVRInitError result= vr::VRInitError_Driver_Failed;
+
+    switch(driverMode)
+    {
+    case vr::ClientDriverMode_Normal:
+        InitDriverLog( pDriverLog );
+        m_pDriverHost = pDriverHost;
+        result= vr::VRInitError_None;
+        break;
+    case vr::ClientDriverMode_Watchdog: // client should return VRInitError_Init_LowPowerWatchdogNotSupported if it can't support this mode
+        result= vr::VRInitError_Init_LowPowerWatchdogNotSupported;
+        break;
+    }
+
+    return result;
+}
+
+void CClientDriver_PSMoveService::Cleanup()
+{
+}
+
+bool CClientDriver_PSMoveService::BIsHmdPresent( const char * pchUserConfigDir )
+{
+    return false;
+}
+
+vr::EVRInitError CClientDriver_PSMoveService::SetDisplayId( const char * pchDisplayId )
+{
+    return vr::VRInitError_None;
+    //return vr::VRInitError_Driver_HmdUnknown;
+}
+
+vr::HiddenAreaMesh_t CClientDriver_PSMoveService::GetHiddenAreaMesh( vr::EVREye eEye, vr::EHiddenAreaMeshType type )
+{
+    vr::HiddenAreaMesh_t hiddenAreaMesh= vr::HiddenAreaMesh_t();
+
+    return hiddenAreaMesh;
+}
+
+uint32_t CClientDriver_PSMoveService::GetMCImage( uint32_t * pImgWidth, uint32_t * pImgHeight, uint32_t * pChannels, void * pDataBuffer, uint32_t unBufferLen )
+{
+    uint32_t image= uint32_t();
+
+    return image;
+}
+
+//==================================================================================================
+// Tracked Device Driver
+//==================================================================================================
+
+CPSMoveTrackedDeviceLatest::CPSMoveTrackedDeviceLatest(vr::IServerDriverHost * pDriverHost)
+    : m_pDriverHost(pDriverHost)
+    , m_properties_dirty(false)
+    , m_unSteamVRTrackedDeviceId(vr::k_unTrackedDeviceIndexInvalid)
+{
+    memset(&m_Pose, 0, sizeof(m_Pose));
+    m_Pose.result = vr::TrackingResult_Uninitialized;
+
+    // By default, assume that the tracked devices are in the tracking space as OpenVR
+    m_Pose.qWorldFromDriverRotation.w = 1.f;
+    m_Pose.qWorldFromDriverRotation.x = 0.f;
+    m_Pose.qWorldFromDriverRotation.y = 0.f;
+    m_Pose.qWorldFromDriverRotation.z = 0.f;
+    m_Pose.vecWorldFromDriverTranslation[0] = 0.f;
+    m_Pose.vecWorldFromDriverTranslation[1] = 0.f;
+    m_Pose.vecWorldFromDriverTranslation[2] = 0.f;
+
+    m_firmware_revision = 0x0001;
+    m_hardware_revision = 0x0001;
+
+	m_lastHMDPoseInMeters= *k_psm_pose_identity;
+	m_lastHMDPoseTime= std::chrono::time_point<std::chrono::high_resolution_clock>();
+	m_bIsLastHMDPoseValid= false;
+	m_hmdResultCallback = nullptr;
+	m_hmdResultUserData = nullptr;
+}
+
+CPSMoveTrackedDeviceLatest::~CPSMoveTrackedDeviceLatest()
+{
+
+}
+
+// Shared Implementation of vr::ITrackedDeviceServerDriver
+vr::EVRInitError CPSMoveTrackedDeviceLatest::Activate(uint32_t unObjectId)
+{
+    DriverLog("CPSMoveTrackedDeviceLatest::Activate: %s is object id %d\n", GetSteamVRIdentifier(), unObjectId);
+    m_unSteamVRTrackedDeviceId = unObjectId;
+
+    return vr::VRInitError_None;
+}
+
+void CPSMoveTrackedDeviceLatest::Deactivate() 
+{
+    DriverLog("CPSMoveTrackedDeviceLatest::Deactivate: %s was object id %d\n", GetSteamVRIdentifier(), m_unSteamVRTrackedDeviceId);
+    m_unSteamVRTrackedDeviceId = vr::k_unTrackedDeviceIndexInvalid;
+}
+
+void CPSMoveTrackedDeviceLatest::EnterStandby()
+{
+    //###HipsterSloth $TODO - No good way to do this at the moment
+}
+
+void *CPSMoveTrackedDeviceLatest::GetComponent(const char *pchComponentNameAndVersion)
+{
+    return NULL;
+}
+
+void CPSMoveTrackedDeviceLatest::DebugRequest(
+    const char * pchRequest,
+    char * pchResponseBuffer,
+    uint32_t unResponseBufferSize)
+{
+	std::istringstream ss( pchRequest );
+	std::string strCmd;
+
+	ss >> strCmd;
+	if (strCmd == "psmove:hmd_pose")
+	{
+		#if LOG_REALIGN_TO_HMD != 0
+			DriverLog( "CPSMoveTrackedDeviceLatest::DebugRequest(): %s\n", strCmd.c_str() );
+		#endif
+
+		// monitor_psmove is calling us back with HMD tracking information
+		vr::HmdMatrix34_t hmdTransform;
+
+
+		#if LOG_REALIGN_TO_HMD != 0
+			std::ostringstream matrixStringBuilder;
+			matrixStringBuilder << "hmdTransform.m:\n\t";
+		#endif
+
+		for (int i = 0; i < 3; ++i)
+		{
+			for (int j = 0; j < 4; ++j)
+			{
+				ss >> hmdTransform.m[i][j];
+				#if LOG_REALIGN_TO_HMD != 0
+					matrixStringBuilder << "[" << hmdTransform.m[i][j] << "] ";
+				#endif
+			}
+			#if LOG_REALIGN_TO_HMD != 0
+				matrixStringBuilder << "\n\t";
+			#endif
+		}
+
+		m_lastHMDPoseInMeters = openvrMatrixExtractPSMPosef(hmdTransform);
+
+		#if LOG_REALIGN_TO_HMD != 0
+			matrixStringBuilder << "\n";
+			DriverLog(matrixStringBuilder.str().c_str());
+
+			DriverLog("Extracted pose: %s \n", PSMPosefToString(m_lastHMDPoseInMeters).c_str() );
+		#endif
+
+		m_lastHMDPoseTime = std::chrono::high_resolution_clock::now();
+
+		if (m_hmdResultCallback != nullptr)
+		{
+			m_hmdResultCallback(m_lastHMDPoseInMeters, m_hmdResultUserData);
+			m_hmdResultCallback = nullptr;
+			m_hmdResultUserData = nullptr;
+		}
+	}
+}
+
+void CPSMoveTrackedDeviceLatest::RequestLatestHMDPose(
+	float maxPoseAgeMilliseconds,
+	CPSMoveTrackedDeviceLatest::t_hmd_request_callback callback,
+	void *userdata)
+{
+	#if LOG_REALIGN_TO_HMD != 0
+		DriverLog("Begin CPSMoveTrackedDeviceLatest::RequestLatestHMDPose()\n");
+	#endif
+
+	assert(m_hmdResultCallback == nullptr || m_hmdResultCallback == callback);
+
+	if (m_hmdResultCallback == nullptr)
+	{
+		bool bUsedCachedHMDPose;
+
+		if (m_bIsLastHMDPoseValid)
+		{
+			std::chrono::duration<float, std::milli> hmdPoseAge =
+				std::chrono::high_resolution_clock::now() - m_lastHMDPoseTime;
+
+			bUsedCachedHMDPose = hmdPoseAge.count() < maxPoseAgeMilliseconds;
+		}
+		else
+		{
+			bUsedCachedHMDPose = false;
+		}
+
+		if (bUsedCachedHMDPose)
+		{
+			// Give the callback the cached pose immediately
+			if (callback != nullptr)
+			{
+				callback(m_lastHMDPoseInMeters, userdata);
+			}
+		}
+		else
+		{
+			static vr::VREvent_Data_t nodata = { 0 };
+
+			// Register the callback
+			m_hmdResultCallback = callback;
+			m_hmdResultUserData = userdata;
+
+			// Ask monitor_psmove to tell us the latest HMD pose
+			m_pDriverHost->VendorSpecificEvent(
+				m_unSteamVRTrackedDeviceId,
+				(vr::EVREventType) (vr::VREvent_VendorSpecific_Reserved_Start + 0),
+				nodata,
+				0);
+		}
+	}
+}
+
+vr::DriverPose_t CPSMoveTrackedDeviceLatest::GetPose()
+{
+    // This is only called at startup to synchronize with the driver.
+    // Future updates are driven by our thread calling TrackedDevicePoseUpdated()
+    return m_Pose;
+}
+
+bool CPSMoveTrackedDeviceLatest::GetBoolTrackedDeviceProperty(
+    vr::ETrackedDeviceProperty prop, 
+    vr::ETrackedPropertyError * pError)
+{
+    bool bBoolResult = false;
+
+    switch (prop)
+    {
+    // Not sure about this property yet
+    //case vr::Prop_CanUnifyCoordinateSystemWithHmd_Bool:
+    //    bBoolResult = true;
+    //    *pError = vr::TrackedProp_Success;
+    //    break;
+    case vr::Prop_Firmware_UpdateAvailable_Bool:
+    case vr::Prop_Firmware_ManualUpdate_Bool:
+    case vr::Prop_ContainsProximitySensor_Bool:
+    case vr::Prop_HasCamera_Bool:
+    case vr::Prop_Firmware_ForceUpdateRequired_Bool:
+    case vr::Prop_DeviceCanPowerOff_Bool:
+        bBoolResult = false;
+        *pError = vr::TrackedProp_Success;
+        break;
+    default:
+        *pError = vr::TrackedProp_ValueNotProvidedByDevice;
+    }
+
+    return bBoolResult;
+}
+
+float CPSMoveTrackedDeviceLatest::GetFloatTrackedDeviceProperty(
+    vr::ETrackedDeviceProperty prop, 
+    vr::ETrackedPropertyError * pError)
+{
+    *pError = vr::TrackedProp_ValueNotProvidedByDevice;
+    return 0.0f;
+}
+
+int32_t CPSMoveTrackedDeviceLatest::GetInt32TrackedDeviceProperty(
+    vr::ETrackedDeviceProperty prop,
+    vr::ETrackedPropertyError * pError)
+{
+    *pError = vr::TrackedProp_ValueNotProvidedByDevice;
+    return 0;
+}
+
+uint64_t CPSMoveTrackedDeviceLatest::GetUint64TrackedDeviceProperty(
+    vr::ETrackedDeviceProperty prop,
+    vr::ETrackedPropertyError * pError)
+{
+    uint64_t ulRetVal = 0;
+
+    switch (prop)
+    {
+    case vr::Prop_HardwareRevision_Uint64:
+        ulRetVal = m_hardware_revision;
+        *pError = vr::TrackedProp_Success;
+        break;
+
+    case vr::Prop_FirmwareVersion_Uint64:
+        ulRetVal = m_firmware_revision;
+        *pError = vr::TrackedProp_Success;
+        break;
+    default:
+        *pError = vr::TrackedProp_ValueNotProvidedByDevice;
+    }
+
+    return ulRetVal;
+}
+
+vr::HmdMatrix34_t CPSMoveTrackedDeviceLatest::GetMatrix34TrackedDeviceProperty(
+    vr::ETrackedDeviceProperty prop,
+    vr::ETrackedPropertyError *pError)
+{
+    *pError = vr::TrackedProp_ValueNotProvidedByDevice;
+    return vr::HmdMatrix34_t();
+}
+
+uint32_t CPSMoveTrackedDeviceLatest::GetStringTrackedDeviceProperty(
+    vr::ETrackedDeviceProperty prop, 
+    char * pchValue,
+    uint32_t unBufferSize,
+    vr::ETrackedPropertyError * pError)
+{
+    std::ostringstream ssRetVal;
+
+    switch (prop)
+    {
+    case vr::Prop_SerialNumber_String:
+        ssRetVal << m_strSteamVRSerialNo;
+        break;
+
+    case vr::Prop_ManufacturerName_String:
+        ssRetVal << "Sony";
+        break;
+
+    case vr::Prop_ModelNumber_String:
+        ssRetVal << "PSMove";
+        break;
+
+    case vr::Prop_TrackingFirmwareVersion_String:
+        ssRetVal << "cd.firmware_revision=" << m_firmware_revision;
+        break;
+
+    case vr::Prop_HardwareRevision_String:
+        ssRetVal << "cd.hardware_revision=" << m_hardware_revision;
+        break;
+    }
+
+    std::string sRetVal = ssRetVal.str();
+    if (sRetVal.empty())
+    {
+        *pError = vr::TrackedProp_ValueNotProvidedByDevice;
+        return 0;
+    }
+    else if (sRetVal.size() + 1 > unBufferSize)
+    {
+        *pError = vr::TrackedProp_BufferTooSmall;
+        return static_cast<uint32_t>(sRetVal.size() + 1);  // caller needs to know how to size buffer
+    }
+    else
+    {
+        snprintf(pchValue, unBufferSize, sRetVal.c_str());
+        *pError = vr::TrackedProp_Success;
+        return static_cast<uint32_t>(sRetVal.size() + 1);
+    }
+}
+
+// CPSMoveTrackedDeviceLatest Interface
+vr::ETrackedDeviceClass CPSMoveTrackedDeviceLatest::GetTrackedDeviceClass() const
+{
+    return vr::TrackedDeviceClass_Invalid;
+}
+
+bool CPSMoveTrackedDeviceLatest::IsActivated() const
+{
+    return m_unSteamVRTrackedDeviceId != vr::k_unTrackedDeviceIndexInvalid;
+}
+
+void CPSMoveTrackedDeviceLatest::Update()
+{
+    if (IsActivated() && m_properties_dirty)
+    {
+        m_pDriverHost->TrackedDevicePropertiesChanged(m_unSteamVRTrackedDeviceId);
+        m_properties_dirty= false;
+    }
+}
+
+void CPSMoveTrackedDeviceLatest::RefreshWorldFromDriverPose()
+{
+	#if LOG_REALIGN_TO_HMD != 0
+		DriverLog( "Begin CServerDriver_PSMoveService::RefreshWorldFromDriverPose() for device %s\n", GetSteamVRIdentifier() );
+	#endif
+
+    const PSMPosef worldFromDriverPose = g_ServerTrackedDeviceProvider.GetWorldFromDriverPose();
+
+	#if LOG_REALIGN_TO_HMD != 0
+		DriverLog("worldFromDriverPose: %s \n", PSMPosefToString(worldFromDriverPose).c_str());
+	#endif
+	
+
+    // Transform used to convert from PSMove Tracking space to OpenVR Tracking Space
+    m_Pose.qWorldFromDriverRotation.w = worldFromDriverPose.Orientation.w;
+    m_Pose.qWorldFromDriverRotation.x = worldFromDriverPose.Orientation.x;
+    m_Pose.qWorldFromDriverRotation.y = worldFromDriverPose.Orientation.y;
+    m_Pose.qWorldFromDriverRotation.z = worldFromDriverPose.Orientation.z;
+    m_Pose.vecWorldFromDriverTranslation[0] = worldFromDriverPose.Position.x;
+    m_Pose.vecWorldFromDriverTranslation[1] = worldFromDriverPose.Position.y;
+    m_Pose.vecWorldFromDriverTranslation[2] = worldFromDriverPose.Position.z;
+}
+
+const char *CPSMoveTrackedDeviceLatest::GetSteamVRIdentifier() const
+{
+    return m_strSteamVRSerialNo.c_str();
+}
+
+//==================================================================================================
+// Controller Driver
+//==================================================================================================
+
+CPSMoveControllerLatest::CPSMoveControllerLatest( 
+	vr::IServerDriverHost * pDriverHost,
+	int controllerId, 
+	PSMControllerType controllerType,
+	const char *serialNo)
+    : CPSMoveTrackedDeviceLatest(pDriverHost)
+    , m_nPSMControllerId(controllerId)
+	, m_PSMControllerType(controllerType)
+    , m_PSMControllerView(nullptr)
+    , m_nPSMChildControllerId(-1)
+	, m_PSMChildControllerType(PSMControllerType::PSMController_None)
+    , m_PSMChildControllerView(nullptr)
+    , m_nPoseSequenceNumber(0)
+    , m_bIsBatteryCharging(false)
+    , m_fBatteryChargeFraction(1.f)
+	, m_bRumbleSuppressed(false)
+    , m_pendingHapticPulseDuration(0)
+    , m_lastTimeRumbleSent()
+    , m_lastTimeRumbleSentValid(false)
+	, m_resetPoseButtonPressTime()
+	, m_bResetPoseRequestSent(false)
+	, m_resetAlignButtonPressTime()
+	, m_bResetAlignRequestSent(false)
+	, m_bUsePSNaviDPadRecenter(false)
+	, m_bUsePSNaviDPadRealign(false)
+	, m_fVirtuallExtendControllersZMeters(0.0f)
+	, m_fVirtuallExtendControllersYMeters(0.0f)
+	, m_bDelayAfterTouchpadPress(false)
+	, m_bTouchpadWasActive(false)
+	, m_bUseSpatialOffsetAfterTouchpadPressAsTouchpadAxis(false)
+	, m_touchpadDirectionsUsed(false)
+	, m_fControllerMetersInFrontOfHmdAtCalibration(0.f)
+	, m_posMetersAtTouchpadPressTime(*k_psm_float_vector3_zero)
+	, m_driverSpaceRotationAtTouchpadPressTime(*k_psm_quaternion_identity)
+	, m_bUseControllerOrientationInHMDAlignment(false)
+	, m_triggerAxisIndex(1)
+	, m_thumbstickDeadzone(k_defaultThumbstickDeadZoneRadius)
+	, m_bThumbstickTouchAsPress(true)
+{
+    char buf[256];
+    GenerateControllerSteamVRIdentifier(buf, sizeof(buf), controllerId);
+    m_strSteamVRSerialNo = buf;
+
+	m_lastTouchpadPressTime = std::chrono::high_resolution_clock::now();
+
+	if (serialNo != NULL) {
+		m_strPSMControllerSerialNo = serialNo;
+	}
+
+    // Tell PSM Client API that we are listening to this controller id
+	PSM_AllocateControllerListener(controllerId);
+    m_PSMControllerView = PSM_GetController(controllerId);
+
+    memset(&m_ControllerState, 0, sizeof(vr::VRControllerState_t));
+	m_trackingStatus = vr::TrackingResult_Uninitialized;
+
+    // Load config from steamvr.vrsettings
+    vr::IVRSettings *pSettings= m_pDriverHost->GetSettings(vr::IVRSettings_Version);
+
+    // Map every button to the system button initially
+    memset(psButtonIDToVRButtonID, vr::k_EButton_SteamVR_Trigger, k_EPSControllerType_Count*k_EPSButtonID_Count*sizeof(vr::EVRButtonId));
+
+	// Map every button to not be associated with any touchpad direction, initially
+	memset(psButtonIDToVrTouchpadDirection, k_EVRTouchpadDirection_None, k_EPSControllerType_Count*k_EPSButtonID_Count*sizeof(vr::EVRButtonId));
+
+	if (pSettings != nullptr)
+	{
+		// Load PSMove button/touchpad remapping from the settings for all possible controller buttons
+		if (controllerType == PSMController_Move)
+		{
+			// Parent controller button mappings
+	
+			LoadButtonMapping(pSettings, k_EPSControllerType_Move, k_EPSButtonID_PS, vr::k_EButton_System, k_EVRTouchpadDirection_None, controllerId);
+			LoadButtonMapping(pSettings, k_EPSControllerType_Move, k_EPSButtonID_Move, vr::k_EButton_SteamVR_Touchpad, k_EVRTouchpadDirection_None, controllerId);
+			LoadButtonMapping(pSettings, k_EPSControllerType_Move, k_EPSButtonID_Trigger, vr::k_EButton_SteamVR_Trigger, k_EVRTouchpadDirection_None, controllerId);
+			LoadButtonMapping(pSettings, k_EPSControllerType_Move, k_EPSButtonID_Triangle, (vr::EVRButtonId)8, k_EVRTouchpadDirection_None, controllerId);
+			LoadButtonMapping(pSettings, k_EPSControllerType_Move, k_EPSButtonID_Square, (vr::EVRButtonId)9, k_EVRTouchpadDirection_None, controllerId);
+			LoadButtonMapping(pSettings, k_EPSControllerType_Move, k_EPSButtonID_Circle, (vr::EVRButtonId)10, k_EVRTouchpadDirection_None, controllerId);
+			LoadButtonMapping(pSettings, k_EPSControllerType_Move, k_EPSButtonID_Cross, (vr::EVRButtonId)11, k_EVRTouchpadDirection_None, controllerId);
+			LoadButtonMapping(pSettings, k_EPSControllerType_Move, k_EPSButtonID_Select, vr::k_EButton_Grip, k_EVRTouchpadDirection_None, controllerId);
+			LoadButtonMapping(pSettings, k_EPSControllerType_Move, k_EPSButtonID_Start, vr::k_EButton_ApplicationMenu, k_EVRTouchpadDirection_None, controllerId);
+	
+			// Attached child controller button mappings
+			LoadButtonMapping(pSettings, k_EPSControllerType_Navi, k_EPSButtonID_PS, vr::k_EButton_System, k_EVRTouchpadDirection_None);
+			LoadButtonMapping(pSettings, k_EPSControllerType_Navi, k_EPSButtonID_Left, vr::k_EButton_DPad_Left, k_EVRTouchpadDirection_Left);
+			LoadButtonMapping(pSettings, k_EPSControllerType_Navi, k_EPSButtonID_Up, (vr::EVRButtonId)10, k_EVRTouchpadDirection_None);
+			LoadButtonMapping(pSettings, k_EPSControllerType_Navi, k_EPSButtonID_Right, vr::k_EButton_DPad_Right, k_EVRTouchpadDirection_Right);
+			LoadButtonMapping(pSettings, k_EPSControllerType_Navi, k_EPSButtonID_Down, (vr::EVRButtonId)10, k_EVRTouchpadDirection_None);
+			LoadButtonMapping(pSettings, k_EPSControllerType_Navi, k_EPSButtonID_Move, vr::k_EButton_SteamVR_Touchpad, k_EVRTouchpadDirection_None);
+			LoadButtonMapping(pSettings, k_EPSControllerType_Navi, k_EPSButtonID_Circle, (vr::EVRButtonId)10, k_EVRTouchpadDirection_None);
+			LoadButtonMapping(pSettings, k_EPSControllerType_Navi, k_EPSButtonID_Cross, (vr::EVRButtonId)11, k_EVRTouchpadDirection_None);
+			LoadButtonMapping(pSettings, k_EPSControllerType_Navi, k_EPSButtonID_L1, vr::k_EButton_SteamVR_Trigger, k_EVRTouchpadDirection_None);
+			LoadButtonMapping(pSettings, k_EPSControllerType_Navi, k_EPSButtonID_L2, vr::k_EButton_SteamVR_Trigger, k_EVRTouchpadDirection_None);
+			LoadButtonMapping(pSettings, k_EPSControllerType_Navi, k_EPSButtonID_L3, vr::k_EButton_Grip, k_EVRTouchpadDirection_None);
+
+			// Trigger mapping
+			m_triggerAxisIndex = LoadInt(pSettings, "psmove", "trigger_axis_index", 1);
+
+			// Touch pad settings
+			m_bDelayAfterTouchpadPress = 
+				LoadBool(pSettings, "psmove_touchpad", "delay_after_touchpad_press", m_bDelayAfterTouchpadPress);
+			m_bUseSpatialOffsetAfterTouchpadPressAsTouchpadAxis= 
+				LoadBool(pSettings, "psmove", "use_spatial_offset_after_touchpad_press_as_touchpad_axis", false);
+			m_fMetersPerTouchpadAxisUnits= 
+				LoadFloat(pSettings, "psmove", "meters_per_touchpad_units", .075f);
+
+			// Chack for PSNavi up/down mappings
+			char remapButtonToButtonString[32];
+			vr::EVRSettingsError fetchError;
+
+			pSettings->GetString("psnavi_button", k_PSButtonNames[k_EPSButtonID_Up], remapButtonToButtonString, 32, &fetchError);
+			if (fetchError != vr::VRSettingsError_None)
+			{
+				pSettings->GetString("psnavi_touchpad", k_PSButtonNames[k_EPSButtonID_Up], remapButtonToButtonString, 32, &fetchError);
+				if (fetchError != vr::VRSettingsError_None)
+				{
+					m_bUsePSNaviDPadRealign = true;
+				}
+			}
+
+			pSettings->GetString("psnavi_button", k_PSButtonNames[k_EPSButtonID_Down], remapButtonToButtonString, 32, &fetchError);
+			if (fetchError != vr::VRSettingsError_None)
+			{
+				pSettings->GetString("psnavi_touchpad", k_PSButtonNames[k_EPSButtonID_Down], remapButtonToButtonString, 32, &fetchError);
+				if (fetchError != vr::VRSettingsError_None)
+				{
+					m_bUsePSNaviDPadRecenter = true;
+				}
+			}
+
+			// General Settings
+			m_bRumbleSuppressed= LoadBool(pSettings, "psmove_settings", "rumble_suppressed", m_bRumbleSuppressed);
+			m_fVirtuallExtendControllersYMeters = LoadFloat(pSettings, "psmove_settings", "psmove_extend_y", 0.0f);
+			m_fVirtuallExtendControllersZMeters = LoadFloat(pSettings, "psmove_settings", "psmove_extend_z", 0.0f);
+			m_fControllerMetersInFrontOfHmdAtCalibration= 
+				LoadFloat(pSettings, "psmove", "m_fControllerMetersInFrontOfHmdAtCallibration", 0.06f);
+			m_bUseControllerOrientationInHMDAlignment= LoadBool(pSettings, "psmove_settings", "use_orientation_in_alignment", true);
+
+			m_thumbstickDeadzone = 
+				fminf(fmaxf(LoadFloat(pSettings, "psnavi_settings", "thumbstick_deadzone_radius", k_defaultThumbstickDeadZoneRadius), 0.f), 0.99f);
+			m_bThumbstickTouchAsPress= LoadBool(pSettings, "psnavi_settings", "thumbstick_touch_as_press", true);
+
+			#if LOG_TOUCHPAD_EMULATION != 0
+			DriverLog("use_spatial_offset_after_touchpad_press_as_touchpad_axis: %d\n", m_bUseSpatialOffsetAfterTouchpadPressAsTouchpadAxis);
+			DriverLog("meters_per_touchpad_units: %f\n", m_fMetersPerTouchpadAxisUnits);
+			#endif
+
+			#if LOG_REALIGN_TO_HMD != 0
+			DriverLog("m_fControllerMetersInFrontOfHmdAtCalibration(psmove): %f\n", m_fControllerMetersInFrontOfHmdAtCalibration);
+			#endif
+		}
+		else if (controllerType == PSMController_DualShock4)
+		{
+			LoadButtonMapping(pSettings, k_EPSControllerType_DS4, k_EPSButtonID_PS, vr::k_EButton_System, k_EVRTouchpadDirection_None);
+			LoadButtonMapping(pSettings, k_EPSControllerType_DS4, k_EPSButtonID_Left, vr::k_EButton_DPad_Left, k_EVRTouchpadDirection_Left);
+			LoadButtonMapping(pSettings, k_EPSControllerType_DS4, k_EPSButtonID_Up, vr::k_EButton_DPad_Up, k_EVRTouchpadDirection_Up);
+			LoadButtonMapping(pSettings, k_EPSControllerType_DS4, k_EPSButtonID_Right, vr::k_EButton_DPad_Right, k_EVRTouchpadDirection_Right);
+			LoadButtonMapping(pSettings, k_EPSControllerType_DS4, k_EPSButtonID_Down, vr::k_EButton_DPad_Down, k_EVRTouchpadDirection_Down);
+			LoadButtonMapping(pSettings, k_EPSControllerType_DS4, k_EPSButtonID_Trackpad, vr::k_EButton_SteamVR_Touchpad, k_EVRTouchpadDirection_None);
+			LoadButtonMapping(pSettings, k_EPSControllerType_DS4, k_EPSButtonID_Triangle, (vr::EVRButtonId)8, k_EVRTouchpadDirection_None);
+			LoadButtonMapping(pSettings, k_EPSControllerType_DS4, k_EPSButtonID_Square, (vr::EVRButtonId)9, k_EVRTouchpadDirection_None);
+			LoadButtonMapping(pSettings, k_EPSControllerType_DS4, k_EPSButtonID_Circle, (vr::EVRButtonId)10, k_EVRTouchpadDirection_None);
+			LoadButtonMapping(pSettings, k_EPSControllerType_DS4, k_EPSButtonID_Cross, (vr::EVRButtonId)11, k_EVRTouchpadDirection_None);
+			LoadButtonMapping(pSettings, k_EPSControllerType_DS4, k_EPSButtonID_Share, vr::k_EButton_ApplicationMenu, k_EVRTouchpadDirection_None);
+			LoadButtonMapping(pSettings, k_EPSControllerType_DS4, k_EPSButtonID_Options, vr::k_EButton_ApplicationMenu, k_EVRTouchpadDirection_None);
+			LoadButtonMapping(pSettings, k_EPSControllerType_DS4, k_EPSButtonID_L1, vr::k_EButton_SteamVR_Trigger, k_EVRTouchpadDirection_None);
+			LoadButtonMapping(pSettings, k_EPSControllerType_DS4, k_EPSButtonID_L2, vr::k_EButton_SteamVR_Trigger, k_EVRTouchpadDirection_None);
+			LoadButtonMapping(pSettings, k_EPSControllerType_DS4, k_EPSButtonID_L3, vr::k_EButton_Grip, k_EVRTouchpadDirection_None);
+			LoadButtonMapping(pSettings, k_EPSControllerType_DS4, k_EPSButtonID_R1, vr::k_EButton_SteamVR_Trigger, k_EVRTouchpadDirection_None);
+			LoadButtonMapping(pSettings, k_EPSControllerType_DS4, k_EPSButtonID_R2, vr::k_EButton_SteamVR_Trigger, k_EVRTouchpadDirection_None);
+			LoadButtonMapping(pSettings, k_EPSControllerType_DS4, k_EPSButtonID_R3, vr::k_EButton_Grip, k_EVRTouchpadDirection_None);
+
+			// General Settings
+			m_bRumbleSuppressed= LoadBool(pSettings, "dualshock4_settings", "rumble_suppressed", m_bRumbleSuppressed);
+			m_fControllerMetersInFrontOfHmdAtCalibration= 
+				LoadFloat(pSettings, "dualshock4_settings", "cm_in_front_of_hmd_at_calibration", 16.f) / 100.f;
+
+			#if LOG_REALIGN_TO_HMD != 0
+			DriverLog("m_fControllerMetersInFrontOfHmdAtCalibration(ds4): %f\n", m_fControllerMetersInFrontOfHmdAtCalibration);
+			#endif
+		}
+	}
+}
+
+CPSMoveControllerLatest::~CPSMoveControllerLatest()
+{
+	if (m_PSMChildControllerView != nullptr)
+	{
+		PSM_FreeControllerListener(m_PSMChildControllerView->ControllerID);
+		m_PSMChildControllerView= nullptr;
+	}
+
+	PSM_FreeControllerListener(m_PSMControllerView->ControllerID);
+    m_PSMControllerView= nullptr;
+}
+
+void CPSMoveControllerLatest::LoadButtonMapping(
+    vr::IVRSettings *pSettings,
+	const CPSMoveControllerLatest::ePSControllerType controllerType,
+    const CPSMoveControllerLatest::ePSButtonID psButtonID,
+    const vr::EVRButtonId defaultVRButtonID,
+	const eVRTouchpadDirection defaultTouchpadDirection,
+	int controllerId)
+{
+
+    vr::EVRButtonId vrButtonID = defaultVRButtonID;
+	eVRTouchpadDirection vrTouchpadDirection = defaultTouchpadDirection;
+
+    if (pSettings != nullptr)
+    {
+        const char *szPSButtonName = k_PSButtonNames[psButtonID];
+        char remapButtonToButtonString[32];
+        vr::EVRSettingsError fetchError;
+
+		const char *szButtonSectionName= "";
+		const char *szTouchpadSectionName= "";
+		switch (controllerType)
+		{
+		case CPSMoveControllerLatest::k_EPSControllerType_Move:
+			szButtonSectionName= "psmove";
+			szTouchpadSectionName= "psmove_touchpad_directions";
+			break;
+		case CPSMoveControllerLatest::k_EPSControllerType_DS4:
+			szButtonSectionName= "dualshock4_button";
+			szTouchpadSectionName= "dualshock4_touchpad";
+			break;
+		case CPSMoveControllerLatest::k_EPSControllerType_Navi:
+			szButtonSectionName= "psnavi_button";
+			szTouchpadSectionName= "psnavi_touchpad";
+			break;
+		}
+
+        pSettings->GetString(szButtonSectionName, szPSButtonName, remapButtonToButtonString, 32, &fetchError);
+
+        if (fetchError == vr::VRSettingsError_None)
+        {
+            for (int vr_button_index = 0; vr_button_index < k_max_vr_buttons; ++vr_button_index)
+            {
+                if (strcasecmp(remapButtonToButtonString, k_VRButtonNames[vr_button_index]) == 0)
+                {
+                    vrButtonID = static_cast<vr::EVRButtonId>(vr_button_index);
+                    break;
+                }
+            }
+        }
+
+		const char *numId = "";
+		if (controllerId == 0) numId = "0";
+		else if (controllerId == 1) numId = "1";
+		else if (controllerId == 2) numId = "2";
+		else if (controllerId == 3) numId = "3";
+		else if (controllerId == 4) numId = "4";
+		else if (controllerId == 5) numId = "5";
+		else if (controllerId == 6) numId = "6";
+		else if (controllerId == 7) numId = "7";
+		else if (controllerId == 8) numId = "8";
+		else if (controllerId == 9) numId = "9";
+
+		if (strcmp(numId, "") != 0)
+		{
+			char buffer[64];
+			strcpy(buffer, szButtonSectionName);
+			strcat(buffer, "_");
+			strcat(buffer, numId);
+			szButtonSectionName = buffer;
+			pSettings->GetString(szButtonSectionName, szPSButtonName, remapButtonToButtonString, 32, &fetchError);
+
+			if (fetchError == vr::VRSettingsError_None)
+			{
+				for (int vr_button_index = 0; vr_button_index < k_max_vr_buttons; ++vr_button_index)
+				{
+					if (strcasecmp(remapButtonToButtonString, k_VRButtonNames[vr_button_index]) == 0)
+					{
+						vrButtonID = static_cast<vr::EVRButtonId>(vr_button_index);
+						break;
+					}
+				}
+			}
+		}
+
+		char remapButtonToTouchpadDirectionString[32];
+		pSettings->GetString(szTouchpadSectionName, szPSButtonName, remapButtonToTouchpadDirectionString, 32, &fetchError);
+
+		if (fetchError == vr::VRSettingsError_None)
+		{
+			for (int vr_touchpad_direction_index = 0; vr_touchpad_direction_index < k_max_vr_touchpad_directions; ++vr_touchpad_direction_index)
+			{
+				if (strcasecmp(remapButtonToTouchpadDirectionString, k_VRTouchpadDirectionNames[vr_touchpad_direction_index]) == 0)
+				{
+					vrTouchpadDirection = static_cast<eVRTouchpadDirection>(vr_touchpad_direction_index);
+					break;
+				}
+			}
+		}
+
+		if (strcmp(numId, "") != 0)
+		{
+			char buffer[64];
+			strcpy(buffer, szTouchpadSectionName);
+			strcat(buffer, "_");
+			strcat(buffer, numId); 
+			szTouchpadSectionName = buffer;
+			pSettings->GetString(szTouchpadSectionName, szPSButtonName, remapButtonToTouchpadDirectionString, 32, &fetchError);
+
+			if (fetchError == vr::VRSettingsError_None)
+			{
+				for (int vr_touchpad_direction_index = 0; vr_touchpad_direction_index < k_max_vr_touchpad_directions; ++vr_touchpad_direction_index)
+				{
+					if (strcasecmp(remapButtonToTouchpadDirectionString, k_VRTouchpadDirectionNames[vr_touchpad_direction_index]) == 0)
+					{
+						vrTouchpadDirection = static_cast<eVRTouchpadDirection>(vr_touchpad_direction_index);
+						break;
+    }
+				}
+			}
+		}
+    }
+
+    // Save the mapping
+	assert(controllerType >= 0 && controllerType < k_EPSControllerType_Count);
+	assert(psButtonID >= 0 && psButtonID < k_EPSButtonID_Count);
+    psButtonIDToVRButtonID[controllerType][psButtonID] = vrButtonID;
+	psButtonIDToVrTouchpadDirection[controllerType][psButtonID] = vrTouchpadDirection;
+}
+
+bool CPSMoveControllerLatest::LoadBool(
+    vr::IVRSettings *pSettings,
+	const char *pchSection,
+	const char *pchSettingsKey,
+	const bool bDefaultValue)
+{
+	vr::EVRSettingsError eError;
+	bool bResult= pSettings->GetBool(pchSection, pchSettingsKey, &eError);
+
+	if (eError != vr::VRSettingsError_None)
+	{
+		bResult= bDefaultValue;
+	}
+	
+	return bResult;
+}
+
+int CPSMoveControllerLatest::LoadInt(
+    vr::IVRSettings *pSettings,
+	const char *pchSection,
+	const char *pchSettingsKey,
+	const int iDefaultValue)
+{
+	vr::EVRSettingsError eError;
+	int iResult= pSettings->GetInt32(pchSection, pchSettingsKey, &eError);
+
+	if (eError != vr::VRSettingsError_None)
+	{
+		iResult= iDefaultValue;
+	}
+	
+	return iResult;
+}
+
+float CPSMoveControllerLatest::LoadFloat(
+    vr::IVRSettings *pSettings,
+	const char *pchSection,
+	const char *pchSettingsKey,
+	const float fDefaultValue)
+{
+	vr::EVRSettingsError eError;
+	float fResult= pSettings->GetFloat(pchSection, pchSettingsKey, &eError);
+
+	if (eError != vr::VRSettingsError_None)
+	{
+		fResult= fDefaultValue;
+	}
+	
+	return fResult;
+}
+
+vr::EVRInitError CPSMoveControllerLatest::Activate(uint32_t unObjectId)
+{
+    vr::EVRInitError result = CPSMoveTrackedDeviceLatest::Activate(unObjectId);
+
+    if (result == vr::VRInitError_None)    
+	{
+		DriverLog("CPSMoveControllerLatest::Activate - Controller %d Activated\n", unObjectId);
+
+		g_ServerTrackedDeviceProvider.LaunchPSMoveMonitor();
+
+		PSMRequestID requestId;
+		if (PSM_StartControllerDataStreamAsync(
+				m_PSMControllerView->ControllerID, 
+				PSMStreamFlags_includePositionData | PSMStreamFlags_includePhysicsData, 
+				&requestId) == PSMResult_Success)
+		{
+			PSM_RegisterCallback(requestId, CPSMoveControllerLatest::start_controller_response_callback, this);
+		}
+    }
+
+    return result;
+}
+
+void CPSMoveControllerLatest::start_controller_response_callback(
+    const PSMResponseMessage *response, void *userdata)
+{
+    CPSMoveControllerLatest *controller= reinterpret_cast<CPSMoveControllerLatest *>(userdata);
+
+    if (response->result_code == PSMResult::PSMResult_Success)
+    {
+		DriverLog("CPSMoveControllerLatest::start_controller_response_callback - Controller stream started\n");
+
+        controller->m_properties_dirty= true;
+    }
+}
+
+void CPSMoveControllerLatest::Deactivate()
+{
+	DriverLog("CPSMoveControllerLatest::Deactivate - Controller stream stopped\n");
+    PSM_StopControllerDataStreamAsync(m_PSMControllerView->ControllerID, nullptr);
+}
+
+void *CPSMoveControllerLatest::GetComponent(const char *pchComponentNameAndVersion)
+{
+    if (!strcasecmp(pchComponentNameAndVersion, vr::IVRControllerComponent_Version))
+    {
+        return (vr::IVRControllerComponent*)this;
+    }
+
+    return NULL;
+}
+
+bool CPSMoveControllerLatest::GetBoolTrackedDeviceProperty(
+    vr::ETrackedDeviceProperty prop, 
+    vr::ETrackedPropertyError * pError)
+{
+    bool bBoolResult = false;
+
+    switch (prop)
+    {
+    case vr::Prop_WillDriftInYaw_Bool:
+        bBoolResult = false;
+        *pError = vr::TrackedProp_Success;
+        break;
+    case vr::Prop_DeviceIsWireless_Bool:
+        bBoolResult = false;
+        *pError = vr::TrackedProp_Success;
+        break;
+    case vr::Prop_DeviceIsCharging_Bool:
+        bBoolResult = m_bIsBatteryCharging;
+        *pError = vr::TrackedProp_Success;
+        break;
+    case vr::Prop_DeviceProvidesBatteryStatus_Bool:
+        bBoolResult = true;
+        *pError = vr::TrackedProp_Success;
+        break;
+    default:
+        *pError = vr::TrackedProp_ValueNotProvidedByDevice;
+    }
+
+    if (*pError == vr::TrackedProp_ValueNotProvidedByDevice)
+    {
+        bBoolResult= CPSMoveTrackedDeviceLatest::GetBoolTrackedDeviceProperty(prop, pError);
+    }
+
+    return bBoolResult;
+}
+
+float CPSMoveControllerLatest::GetFloatTrackedDeviceProperty(
+    vr::ETrackedDeviceProperty prop,
+    vr::ETrackedPropertyError * pError)
+{
+    float floatResult = 0.f;
+
+    switch (prop)
+    {
+    case vr::Prop_DeviceBatteryPercentage_Float: // 0 is empty, 1 is full
+        floatResult = m_fBatteryChargeFraction;
+        *pError = vr::TrackedProp_Success;
+        break;
+    default:
+        *pError = vr::TrackedProp_ValueNotProvidedByDevice;
+    }
+    
+    if (*pError == vr::TrackedProp_ValueNotProvidedByDevice)
+    {
+        floatResult = CPSMoveTrackedDeviceLatest::GetFloatTrackedDeviceProperty(prop, pError);
+    }
+
+    return floatResult;
+}
+
+int32_t CPSMoveControllerLatest::GetInt32TrackedDeviceProperty(
+    vr::ETrackedDeviceProperty prop,
+    vr::ETrackedPropertyError * pError)
+{
+    int32_t nRetVal = 0;
+
+    switch ( prop )
+    {
+    case vr::Prop_DeviceClass_Int32:
+        nRetVal = vr::TrackedDeviceClass_Controller;
+        *pError = vr::TrackedProp_Success;
+        break;
+
+    case vr::Prop_Axis0Type_Int32:
+		// We are reporting a "trackpad" type axis for better compatibility with Vive games
+		nRetVal = vr::k_eControllerAxis_TrackPad;
+		*pError = vr::TrackedProp_Success;
+        break;
+
+	case vr::Prop_Axis1Type_Int32:
+		nRetVal = vr::k_eControllerAxis_Trigger;
+		*pError = vr::TrackedProp_Success;
+		break;
+
+    default:
+        *pError = vr::TrackedProp_ValueNotProvidedByDevice;
+        break;
+    }
+
+    if (*pError == vr::TrackedProp_ValueNotProvidedByDevice)
+    {
+        nRetVal = CPSMoveTrackedDeviceLatest::GetInt32TrackedDeviceProperty(prop, pError);
+    }
+
+    return nRetVal;
+}
+
+uint64_t CPSMoveControllerLatest::GetUint64TrackedDeviceProperty( 
+    vr::ETrackedDeviceProperty prop,
+    vr::ETrackedPropertyError * pError)
+{
+    uint64_t ulRetVal = 0;
+
+    switch ( prop )
+    {
+    case vr::Prop_SupportedButtons_Uint64:
+		{
+			for (int buttonIndex = 0; buttonIndex < static_cast<int>(k_EPSButtonID_Count); ++buttonIndex)
+			{
+				ulRetVal |= vr::ButtonMaskFromId( psButtonIDToVRButtonID[m_PSMControllerType][buttonIndex] );
+
+				if( psButtonIDToVrTouchpadDirection[m_PSMControllerType][buttonIndex] != k_EVRTouchpadDirection_None )
+				{
+					ulRetVal |= vr::ButtonMaskFromId(vr::k_EButton_SteamVR_Touchpad);
+				}
+			}
+			*pError = vr::TrackedProp_Success;
+			break;
+		}
+
+    default:
+        *pError = vr::TrackedProp_ValueNotProvidedByDevice;
+    }
+
+    if (*pError == vr::TrackedProp_ValueNotProvidedByDevice)
+    {
+        ulRetVal = CPSMoveTrackedDeviceLatest::GetUint64TrackedDeviceProperty(prop, pError);
+    }
+
+    return ulRetVal;
+}
+
+uint32_t CPSMoveControllerLatest::GetStringTrackedDeviceProperty(
+    vr::ETrackedDeviceProperty prop, 
+    char * pchValue, 
+    uint32_t unBufferSize, 
+    vr::ETrackedPropertyError * pError)
+{
+    std::ostringstream ssRetVal;
+
+    switch ( prop )
+    {
+    case vr::Prop_RenderModelName_String:
+        // The {psmove} syntax lets us refer to rendermodels that are installed
+        // in the driver's own resources/rendermodels directory.  The driver can
+        // still refer to SteamVR models like "generic_hmd".
+        switch(m_PSMControllerType)
+        {
+        case PSMController_Move:
+            ssRetVal << "{psmove}psmove_controller";
+            break;
+        case PSMController_DualShock4:
+            ssRetVal << "{psmove}dualshock4_controller";
+            break;
+        default:
+            ssRetVal << "generic_controller";
+        }
+        break;
+    case vr::Prop_TrackingSystemName_String:
+        ssRetVal << "psmoveservice";
+        break;
+	case vr::Prop_IconPathName_String:
+        ssRetVal << "../drivers/psmove/resources/icons";
+		break;
+	case vr::Prop_NamedIconPathDeviceOff_String:
+        ssRetVal << "{psmove}controller_status_off.png";
+        break;
+	case vr::Prop_NamedIconPathDeviceSearching_String:
+        ssRetVal << "{psmove}controller_status_ready.png";
+        break;
+	case vr::Prop_NamedIconPathDeviceSearchingAlert_String:
+        ssRetVal << "{psmove}controller_status_ready_alert.png";
+        break;
+	case vr::Prop_NamedIconPathDeviceReady_String:
+        ssRetVal << "{psmove}controller_status_ready.png";
+        break;
+	case vr::Prop_NamedIconPathDeviceReadyAlert_String:
+        ssRetVal << "{psmove}controller_status_ready_alert.png";
+        break;
+	case vr::Prop_NamedIconPathDeviceNotReady_String:
+        ssRetVal << "{psmove}controller_status_error.png";
+        break;
+	case vr::Prop_NamedIconPathDeviceStandby_String:
+        ssRetVal << "{psmove}controller_status_ready.png";
+        break;
+	case vr::Prop_NamedIconPathDeviceAlertLow_String:
+        ssRetVal << "{psmove}controller_status_ready_low.png";
+        break;
+    }
+
+    std::string sRetVal = ssRetVal.str();
+    if ( sRetVal.empty() )
+    {        
+        return CPSMoveTrackedDeviceLatest::GetStringTrackedDeviceProperty(prop, pchValue, unBufferSize, pError);
+    }
+    else if ( sRetVal.size() + 1 > unBufferSize )
+    {
+        *pError = vr::TrackedProp_BufferTooSmall;
+        return static_cast<uint32_t>(sRetVal.size() + 1);  // caller needs to know how to size buffer
+    }
+    else
+    {
+        snprintf( pchValue, unBufferSize, sRetVal.c_str() );
+        *pError = vr::TrackedProp_Success;
+        return static_cast<uint32_t>(sRetVal.size() + 1);
+    }
+}
+
+vr::VRControllerState_t CPSMoveControllerLatest::GetControllerState()
+{
+    return m_ControllerState;
+}
+
+bool CPSMoveControllerLatest::TriggerHapticPulse( uint32_t unAxisId, uint16_t usPulseDurationMicroseconds )
+{
+    m_pendingHapticPulseDuration = usPulseDurationMicroseconds;
+    UpdateRumbleState();
+
+    return true;
+}
+
+void CPSMoveControllerLatest::SendButtonUpdates( ButtonUpdate ButtonEvent, uint64_t ulMask )
+{
+    if ( !ulMask )
+        return;
+
+    for ( int i = 0; i< vr::k_EButton_Max; i++ )
+    {
+        vr::EVRButtonId button = ( vr::EVRButtonId )i;
+
+        uint64_t bit = ButtonMaskFromId( button );
+
+        if ( bit & ulMask )
+        {
+            ( m_pDriverHost->*ButtonEvent )( m_unSteamVRTrackedDeviceId, button, 0.0 );
+        }
+    }
+}
+
+void CPSMoveControllerLatest::UpdateControllerState()
+{
+    assert(m_PSMControllerView != nullptr);
+    assert(m_PSMControllerView->IsConnected);
+
+    vr::VRControllerState_t NewState = { 0 };
+
+    // Changing unPacketNum tells anyone polling state that something might have
+    // changed.  We don't try to be precise about that here.
+    NewState.unPacketNum = m_ControllerState.unPacketNum + 1;
+   
+    switch (m_PSMControllerView->ControllerType)
+    {
+    case PSMController_Move:
+        {
+            const PSMPSMove &clientView = m_PSMControllerView->ControllerState.PSMoveState;
+
+			bool bStartRealignHMDTriggered =
+				(clientView.StartButton == PSMButtonState_PRESSED && clientView.SelectButton == PSMButtonState_PRESSED) ||
+				(clientView.StartButton == PSMButtonState_PRESSED && clientView.SelectButton == PSMButtonState_DOWN) ||
+				(clientView.StartButton == PSMButtonState_DOWN && clientView.SelectButton == PSMButtonState_PRESSED);
+
+			// Check if the PSMove has a PSNavi child
+			const bool bHasChildNavi= 
+				m_PSMChildControllerView != nullptr && 
+				m_PSMChildControllerView->ControllerType == PSMController_Move;
+
+			// See if the recenter button has been held for the requisite amount of time
+			bool bRecenterRequestTriggered = false;
+			{
+				PSMButtonState resetPoseButtonState = clientView.SelectButton;
+				PSMButtonState resetAlignButtonState;
+
+				// Use PSNavi D-pad up/down if they are free
+				if (bHasChildNavi)
+				{
+					if (m_bUsePSNaviDPadRealign)
+					{
+						resetAlignButtonState = m_PSMChildControllerView->ControllerState.PSNaviState.DPadUpButton;
+
+						switch (resetAlignButtonState)
+						{
+						case PSMButtonState_PRESSED:
+							{
+								m_resetAlignButtonPressTime = std::chrono::high_resolution_clock::now();
+							} break;
+						case PSMButtonState_DOWN:
+							{
+								if (!m_bResetAlignRequestSent)
+								{
+									const float k_hold_duration_milli = 1000.f;
+									std::chrono::time_point<std::chrono::high_resolution_clock> now = std::chrono::high_resolution_clock::now();
+									std::chrono::duration<float, std::milli> pressDurationMilli = now - m_resetAlignButtonPressTime;
+
+									if (pressDurationMilli.count() >= k_hold_duration_milli)
+									{
+										bStartRealignHMDTriggered = true;
+									}
+								}
+							} break;
+						case PSMButtonState_RELEASED:
+							{
+								m_bResetAlignRequestSent = false;
+							} break;
+						}
+					}
+					
+					if (m_bUsePSNaviDPadRecenter)
+					{
+						resetPoseButtonState = m_PSMChildControllerView->ControllerState.PSNaviState.DPadDownButton;
+					}
+				}
+
+				switch (resetPoseButtonState)
+				{
+				case PSMButtonState_PRESSED:
+					{
+						m_resetPoseButtonPressTime = std::chrono::high_resolution_clock::now();
+					} break;
+				case PSMButtonState_DOWN:
+					{
+						if (!m_bResetPoseRequestSent)
+						{
+							const float k_hold_duration_milli = (bHasChildNavi) ? 1000.f : 250.f;
+							std::chrono::time_point<std::chrono::high_resolution_clock> now = std::chrono::high_resolution_clock::now();
+							std::chrono::duration<float, std::milli> pressDurationMilli = now - m_resetPoseButtonPressTime;
+
+							if (pressDurationMilli.count() >= k_hold_duration_milli)
+							{
+								bRecenterRequestTriggered = true;
+							}
+						}
+					} break;
+				case PSMButtonState_RELEASED:
+					{
+						m_bResetPoseRequestSent = false;
+					} break;
+				}
+			}
+
+            // If START was just pressed while and SELECT was held or vice versa,
+			// recenter the controller orientation pose and start the realignment of the controller to HMD tracking space.
+            if (bStartRealignHMDTriggered)                
+            {
+				PSMVector3f controllerBallPointedUpEuler = {(float)M_PI_2, 0.0f, 0.0f};
+				PSMQuatf controllerBallPointedUpQuat = PSM_QuatfCreateFromAngles(&controllerBallPointedUpEuler);
+
+				#if LOG_REALIGN_TO_HMD != 0
+				DriverLog("CPSMoveControllerLatest::UpdateControllerState(): Calling StartRealignHMDTrackingSpace() in response to controller chord.\n");
+				#endif
+
+				PSM_ResetControllerOrientationAsync(m_PSMControllerView->ControllerID, &controllerBallPointedUpQuat, nullptr);
+				m_bResetPoseRequestSent = true;
+
+				StartRealignHMDTrackingSpace();
+				m_bResetAlignRequestSent = true;
+            }
+			else if (bRecenterRequestTriggered)
+			{
+				DriverLog("CPSMoveControllerLatest::UpdateControllerState(): Calling ClientPSMoveAPI::reset_orientation() in response to controller button press.\n");
+
+				PSM_ResetControllerOrientationAsync(m_PSMControllerView->ControllerID, k_psm_quaternion_identity, nullptr);
+				m_bResetPoseRequestSent = true;
+			}
+			else 
+			{
+				// Process all the button mappings 
+				// ------
+
+				// Handle buttons/virtual touchpad buttons on the psmove
+				m_touchpadDirectionsUsed = false;
+				UpdateControllerStateFromPsMoveButtonState(k_EPSControllerType_Move, k_EPSButtonID_Circle, clientView.CircleButton, &NewState);
+				UpdateControllerStateFromPsMoveButtonState(k_EPSControllerType_Move, k_EPSButtonID_Cross, clientView.CrossButton, &NewState);
+				UpdateControllerStateFromPsMoveButtonState(k_EPSControllerType_Move, k_EPSButtonID_Move, clientView.MoveButton, &NewState);
+				UpdateControllerStateFromPsMoveButtonState(k_EPSControllerType_Move, k_EPSButtonID_PS, clientView.PSButton, &NewState);
+				UpdateControllerStateFromPsMoveButtonState(k_EPSControllerType_Move, k_EPSButtonID_Select, clientView.SelectButton, &NewState);
+				UpdateControllerStateFromPsMoveButtonState(k_EPSControllerType_Move, k_EPSButtonID_Square, clientView.SquareButton, &NewState);
+				UpdateControllerStateFromPsMoveButtonState(k_EPSControllerType_Move, k_EPSButtonID_Start, clientView.StartButton, &NewState);
+				UpdateControllerStateFromPsMoveButtonState(k_EPSControllerType_Move, k_EPSButtonID_Triangle, clientView.TriangleButton, &NewState);
+				UpdateControllerStateFromPsMoveButtonState(k_EPSControllerType_Move, k_EPSButtonID_Trigger, clientView.TriggerButton, &NewState);
+
+				// Handle buttons/virtual touchpad buttons on the psnavi
+				if (bHasChildNavi)
+				{
+					const PSMPSNavi &naviClientView = m_PSMChildControllerView->ControllerState.PSNaviState;
+
+					UpdateControllerStateFromPsMoveButtonState(k_EPSControllerType_Navi, k_EPSButtonID_Circle, naviClientView.CircleButton, &NewState);
+					UpdateControllerStateFromPsMoveButtonState(k_EPSControllerType_Navi, k_EPSButtonID_Cross, naviClientView.CrossButton, &NewState);
+					UpdateControllerStateFromPsMoveButtonState(k_EPSControllerType_Navi, k_EPSButtonID_PS, naviClientView.PSButton, &NewState);
+					UpdateControllerStateFromPsMoveButtonState(k_EPSControllerType_Navi, k_EPSButtonID_Up, naviClientView.DPadUpButton, &NewState);
+					UpdateControllerStateFromPsMoveButtonState(k_EPSControllerType_Navi, k_EPSButtonID_Down, naviClientView.DPadDownButton, &NewState);
+					UpdateControllerStateFromPsMoveButtonState(k_EPSControllerType_Navi, k_EPSButtonID_Left, naviClientView.DPadLeftButton, &NewState);
+					UpdateControllerStateFromPsMoveButtonState(k_EPSControllerType_Navi, k_EPSButtonID_Right, naviClientView.DPadRightButton, &NewState);
+					UpdateControllerStateFromPsMoveButtonState(k_EPSControllerType_Navi, k_EPSButtonID_L1, naviClientView.L1Button, &NewState);
+					UpdateControllerStateFromPsMoveButtonState(k_EPSControllerType_Navi, k_EPSButtonID_L2, naviClientView.L2Button, &NewState);
+					UpdateControllerStateFromPsMoveButtonState(k_EPSControllerType_Navi, k_EPSButtonID_L3, naviClientView.L3Button, &NewState);
+				}
+
+				// Touchpad handling
+				if (!m_touchpadDirectionsUsed)
+				{
+					static const uint64_t s_kTouchpadButtonMask = vr::ButtonMaskFromId(vr::k_EButton_SteamVR_Touchpad);
+
+					// PSNavi TouchPad Handling (i.e. thumbstick as touchpad)
+					if (bHasChildNavi)
+					{
+						const PSMPSNavi &naviClientView = m_PSMChildControllerView->ControllerState.PSNaviState;
+						const float thumbStickX = naviClientView.Stick_XAxis;
+						const float thumbStickY = naviClientView.Stick_YAxis;
+						const float thumbStickRadialDist= sqrtf(thumbStickX*thumbStickX + thumbStickY*thumbStickY);
+
+						if (thumbStickRadialDist >= m_thumbstickDeadzone)
+						{
+							// Rescale the thumbstick position to hide the dead zone
+							const float rescaledRadius= (thumbStickRadialDist - m_thumbstickDeadzone) / (1.f - m_thumbstickDeadzone);
+
+							// Set the thumbstick axis
+							NewState.rAxis[0].x = (rescaledRadius / thumbStickRadialDist) * thumbStickX;
+							NewState.rAxis[0].y = (rescaledRadius / thumbStickRadialDist) * thumbStickY;
+
+							// Also make sure the touchpad is considered "touched" 
+							// if the thumbstick is outside of the deadzone
+							NewState.ulButtonTouched |= s_kTouchpadButtonMask;
+
+							// If desired, also treat the touch as a press
+							if (m_bThumbstickTouchAsPress)
+							{
+								NewState.ulButtonPressed |= s_kTouchpadButtonMask;
+							}
+						}
+					}
+					// Virtual TouchPad h=Handling (i.e. controller spatial offset as touchpad) 
+					else if (m_bUseSpatialOffsetAfterTouchpadPressAsTouchpadAxis)
+					{
+						bool bTouchpadIsActive = (NewState.ulButtonPressed & s_kTouchpadButtonMask) || (NewState.ulButtonTouched & s_kTouchpadButtonMask);
+
+						if (bTouchpadIsActive)
+						{
+							bool bIsNewTouchpadLocation = true;
+
+							if (m_bDelayAfterTouchpadPress)
+							{					
+								std::chrono::time_point<std::chrono::high_resolution_clock> now = std::chrono::high_resolution_clock::now();
+
+								if (!m_bTouchpadWasActive)
+								{
+									const float k_max_touchpad_press = 2000.0; // time until coordinates are reset, otherwise assume in last location.
+									std::chrono::duration<double, std::milli> timeSinceActivated = now - m_lastTouchpadPressTime;
+
+									bIsNewTouchpadLocation = timeSinceActivated.count() >= k_max_touchpad_press;
+								}
+								m_lastTouchpadPressTime = now;
+
+							}
+
+							if (bIsNewTouchpadLocation)
+							{
+								if (!m_bTouchpadWasActive)
+								{
+									// Just pressed.
+									const PSMPSMove &view = m_PSMControllerView->ControllerState.PSMoveState;
+									m_driverSpaceRotationAtTouchpadPressTime = view.Pose.Orientation;
+
+									GetMetersPosInRotSpace(&m_driverSpaceRotationAtTouchpadPressTime, &m_posMetersAtTouchpadPressTime);
+
+									#if LOG_TOUCHPAD_EMULATION != 0
+									DriverLog("Touchpad pressed! At (%f, %f, %f) meters relative to orientation\n",
+										m_posMetersAtTouchpadPressTime.x, m_posMetersAtTouchpadPressTime.y, m_posMetersAtTouchpadPressTime.z);
+									#endif
+								}
+								else
+								{
+									// Held!
+									PSMVector3f newPosMeters;
+									GetMetersPosInRotSpace(&m_driverSpaceRotationAtTouchpadPressTime, &newPosMeters);
+
+									PSMVector3f offsetMeters = PSM_Vector3fSubtract(&newPosMeters, &m_posMetersAtTouchpadPressTime);
+
+									#if LOG_TOUCHPAD_EMULATION != 0
+									DriverLog("Touchpad held! Relative position (%f, %f, %f) meters\n",
+										offsetMeters.x, offsetMeters.y, offsetMeters.z);
+									#endif
+
+									NewState.rAxis[0].x = offsetMeters.x / m_fMetersPerTouchpadAxisUnits;
+									NewState.rAxis[0].x = fminf(fmaxf(NewState.rAxis[0].x, -1.0f), 1.0f);
+
+									NewState.rAxis[0].y = -offsetMeters.z / m_fMetersPerTouchpadAxisUnits;
+									NewState.rAxis[0].y = fminf(fmaxf(NewState.rAxis[0].y, -1.0f), 1.0f);
+
+									#if LOG_TOUCHPAD_EMULATION != 0
+									DriverLog("Touchpad axis at (%f, %f) \n",
+										NewState.rAxis[0].x, NewState.rAxis[0].y);
+									#endif
+								}
+							}
+						}
+
+						// Remember if the touchpad was active the previous frame for edge detection
+						m_bTouchpadWasActive = bTouchpadIsActive;
+					}
+				}
+
+				// Touchpad SteamVR Events
+				if (NewState.rAxis[0].x != m_ControllerState.rAxis[0].x || 
+					NewState.rAxis[0].y != m_ControllerState.rAxis[0].y)
+				{
+					m_pDriverHost->TrackedDeviceAxisUpdated(m_unSteamVRTrackedDeviceId, 0, NewState.rAxis[0]);
+				}
+
+				// PSMove Trigger handling
+				NewState.rAxis[m_triggerAxisIndex].x = clientView.TriggerValue;
+				NewState.rAxis[m_triggerAxisIndex].y = 0.f;
+
+				// Attached PSNavi Trigger handling
+				if (bHasChildNavi)
+				{
+					const PSMPSNavi &naviClientView = m_PSMChildControllerView->ControllerState.PSNaviState;
+
+					NewState.rAxis[m_triggerAxisIndex].x = fmaxf(NewState.rAxis[m_triggerAxisIndex].x, naviClientView.TriggerValue);
+				}
+
+				// Trigger SteamVR Events
+				if (NewState.rAxis[m_triggerAxisIndex].x != m_ControllerState.rAxis[m_triggerAxisIndex].x)
+				{
+					if (NewState.rAxis[m_triggerAxisIndex].x > 0.1f)
+					{
+						NewState.ulButtonTouched |= vr::ButtonMaskFromId(static_cast<vr::EVRButtonId>(vr::k_EButton_Axis0 + m_triggerAxisIndex));
+					}
+
+					if (NewState.rAxis[m_triggerAxisIndex].x > 0.8f)
+					{
+						NewState.ulButtonPressed |= vr::ButtonMaskFromId(static_cast<vr::EVRButtonId>(vr::k_EButton_Axis0 + m_triggerAxisIndex));
+					}
+
+					m_pDriverHost->TrackedDeviceAxisUpdated(m_unSteamVRTrackedDeviceId, m_triggerAxisIndex, NewState.rAxis[m_triggerAxisIndex]);
+				}
+			}
+        } break;
+    case PSMController_DualShock4:
+        {
+            const PSMDualShock4 &clientView = m_PSMControllerView->ControllerState.PSDS4State;
+
+			const bool bStartRealignHMDTriggered =
+				(clientView.ShareButton == PSMButtonState_PRESSED && clientView.OptionsButton == PSMButtonState_PRESSED) ||
+				(clientView.ShareButton == PSMButtonState_PRESSED && clientView.OptionsButton == PSMButtonState_DOWN) ||
+				(clientView.ShareButton == PSMButtonState_DOWN && clientView.OptionsButton == PSMButtonState_PRESSED);
+
+			// See if the recenter button has been held for the requisite amount of time
+			bool bRecenterRequestTriggered = false;
+			{
+				PSMButtonState resetPoseButtonState = clientView.OptionsButton;
+
+				switch (resetPoseButtonState)
+				{
+				case PSMButtonState_PRESSED:
+					{
+						m_resetPoseButtonPressTime = std::chrono::high_resolution_clock::now();
+					} break;
+				case PSMButtonState_DOWN:
+				{
+					if (!m_bResetPoseRequestSent)
+					{
+						const float k_hold_duration_milli = 250.f;
+						std::chrono::time_point<std::chrono::high_resolution_clock> now = std::chrono::high_resolution_clock::now();
+						std::chrono::duration<float, std::milli> pressDurationMilli = now - m_resetPoseButtonPressTime;
+
+						if (pressDurationMilli.count() >= k_hold_duration_milli)
+						{
+							bRecenterRequestTriggered = true;
+						}
+					}
+				} break;
+				case PSMButtonState_RELEASED:
+					{
+						m_bResetPoseRequestSent = false;
+					} break;
+				}
+			}
+
+			// If SHARE was just pressed while and OPTIONS was held or vice versa,
+			// recenter the controller orientation pose and start the realignment of the controller to HMD tracking space.
+			if (bStartRealignHMDTriggered)
+			{
+				#if LOG_REALIGN_TO_HMD != 0
+				DriverLog("CPSMoveControllerLatest::UpdateControllerState(): Calling StartRealignHMDTrackingSpace() in response to controller chord.\n");
+				#endif
+
+				PSM_ResetControllerOrientationAsync(m_PSMControllerView->ControllerID, k_psm_quaternion_identity, nullptr);
+				m_bResetPoseRequestSent = true;
+
+				StartRealignHMDTrackingSpace();
+			}
+			else if (bRecenterRequestTriggered)
+			{
+				DriverLog("CPSMoveControllerLatest::UpdateControllerState(): Calling ClientPSMoveAPI::reset_orientation() in response to controller button press.\n");
+
+				PSM_ResetControllerOrientationAsync(m_PSMControllerView->ControllerID, k_psm_quaternion_identity, nullptr);
+				m_bResetPoseRequestSent = true;
+			}
+			else
+			{
+				if (clientView.L1Button)
+					NewState.ulButtonPressed |= vr::ButtonMaskFromId(psButtonIDToVRButtonID[k_EPSControllerType_DS4][k_EPSButtonID_L1]);
+				if (clientView.L2Button)
+					NewState.ulButtonPressed |= vr::ButtonMaskFromId(psButtonIDToVRButtonID[k_EPSControllerType_DS4][k_EPSButtonID_L2]);
+				if (clientView.L3Button)
+					NewState.ulButtonPressed |= vr::ButtonMaskFromId(psButtonIDToVRButtonID[k_EPSControllerType_DS4][k_EPSButtonID_L3]);
+				if (clientView.R1Button)
+					NewState.ulButtonPressed |= vr::ButtonMaskFromId(psButtonIDToVRButtonID[k_EPSControllerType_DS4][k_EPSButtonID_R1]);
+				if (clientView.R2Button)
+					NewState.ulButtonPressed |= vr::ButtonMaskFromId(psButtonIDToVRButtonID[k_EPSControllerType_DS4][k_EPSButtonID_R2]);
+				if (clientView.R3Button)
+					NewState.ulButtonPressed |= vr::ButtonMaskFromId(psButtonIDToVRButtonID[k_EPSControllerType_DS4][k_EPSButtonID_R3]);
+
+				if (clientView.CircleButton)
+					NewState.ulButtonPressed |= vr::ButtonMaskFromId(psButtonIDToVRButtonID[k_EPSControllerType_DS4][k_EPSButtonID_Circle]);
+				if (clientView.CrossButton)
+					NewState.ulButtonPressed |= vr::ButtonMaskFromId(psButtonIDToVRButtonID[k_EPSControllerType_DS4][k_EPSButtonID_Cross]);
+				if (clientView.SquareButton)
+					NewState.ulButtonPressed |= vr::ButtonMaskFromId(psButtonIDToVRButtonID[k_EPSControllerType_DS4][k_EPSButtonID_Square]);
+				if (clientView.TriangleButton)
+					NewState.ulButtonPressed |= vr::ButtonMaskFromId(psButtonIDToVRButtonID[k_EPSControllerType_DS4][k_EPSButtonID_Triangle]);
+
+				if (clientView.DPadUpButton)
+					NewState.ulButtonPressed |= vr::ButtonMaskFromId(psButtonIDToVRButtonID[k_EPSControllerType_DS4][k_EPSButtonID_Up]);
+				if (clientView.DPadDownButton)
+					NewState.ulButtonPressed |= vr::ButtonMaskFromId(psButtonIDToVRButtonID[k_EPSControllerType_DS4][k_EPSButtonID_Down]);
+				if (clientView.DPadLeftButton)
+					NewState.ulButtonPressed |= vr::ButtonMaskFromId(psButtonIDToVRButtonID[k_EPSControllerType_DS4][k_EPSButtonID_Left]);
+				if (clientView.DPadRightButton)
+					NewState.ulButtonPressed |= vr::ButtonMaskFromId(psButtonIDToVRButtonID[k_EPSControllerType_DS4][k_EPSButtonID_Right]);
+
+				if (clientView.OptionsButton)
+					NewState.ulButtonPressed |= vr::ButtonMaskFromId(psButtonIDToVRButtonID[k_EPSControllerType_DS4][k_EPSButtonID_Options]);
+				if (clientView.ShareButton)
+					NewState.ulButtonPressed |= vr::ButtonMaskFromId(psButtonIDToVRButtonID[k_EPSControllerType_DS4][k_EPSButtonID_Share]);
+				if (clientView.TrackPadButton)
+					NewState.ulButtonPressed |= vr::ButtonMaskFromId(psButtonIDToVRButtonID[k_EPSControllerType_DS4][k_EPSButtonID_Trackpad]);
+				if (clientView.PSButton)
+					NewState.ulButtonPressed |= vr::ButtonMaskFromId(psButtonIDToVRButtonID[k_EPSControllerType_DS4][k_EPSButtonID_PS]);
+
+				NewState.rAxis[0].x = clientView.LeftAnalogX;
+				NewState.rAxis[0].y = -clientView.LeftAnalogY;
+
+				NewState.rAxis[1].x = clientView.LeftTriggerValue;
+				NewState.rAxis[1].y = 0.f;
+
+				NewState.rAxis[2].x = clientView.RightAnalogX;
+				NewState.rAxis[2].y = -clientView.RightAnalogY;
+
+				NewState.rAxis[3].x = clientView.RightTriggerValue;
+				NewState.rAxis[3].y = 0.f;
+
+				if (NewState.rAxis[0].x != m_ControllerState.rAxis[0].x || NewState.rAxis[0].y != m_ControllerState.rAxis[0].y)
+					m_pDriverHost->TrackedDeviceAxisUpdated(m_unSteamVRTrackedDeviceId, 0, NewState.rAxis[0]);
+				if (NewState.rAxis[1].x != m_ControllerState.rAxis[1].x)
+					m_pDriverHost->TrackedDeviceAxisUpdated(m_unSteamVRTrackedDeviceId, 1, NewState.rAxis[1]);
+
+				if (NewState.rAxis[2].x != m_ControllerState.rAxis[2].x || NewState.rAxis[2].y != m_ControllerState.rAxis[2].y)
+					m_pDriverHost->TrackedDeviceAxisUpdated(m_unSteamVRTrackedDeviceId, 2, NewState.rAxis[2]);
+				if (NewState.rAxis[3].x != m_ControllerState.rAxis[3].x)
+					m_pDriverHost->TrackedDeviceAxisUpdated(m_unSteamVRTrackedDeviceId, 3, NewState.rAxis[3]);
+			}
+        } break;
+    }
+
+    // All pressed buttons are touched
+    NewState.ulButtonTouched |= NewState.ulButtonPressed;
+
+    uint64_t ulChangedTouched = NewState.ulButtonTouched ^ m_ControllerState.ulButtonTouched;
+    uint64_t ulChangedPressed = NewState.ulButtonPressed ^ m_ControllerState.ulButtonPressed;
+
+    SendButtonUpdates( &vr::IServerDriverHost::TrackedDeviceButtonTouched, ulChangedTouched & NewState.ulButtonTouched );
+    SendButtonUpdates( &vr::IServerDriverHost::TrackedDeviceButtonPressed, ulChangedPressed & NewState.ulButtonPressed );
+    SendButtonUpdates( &vr::IServerDriverHost::TrackedDeviceButtonUnpressed, ulChangedPressed & ~NewState.ulButtonPressed );
+    SendButtonUpdates( &vr::IServerDriverHost::TrackedDeviceButtonUntouched, ulChangedTouched & ~NewState.ulButtonTouched );
+
+    m_ControllerState = NewState;
+}
+
+
+void CPSMoveControllerLatest::UpdateControllerStateFromPsMoveButtonState(
+	ePSControllerType controllerType,
+	ePSButtonID buttonId,
+	PSMButtonState buttonState, 
+	vr::VRControllerState_t* pControllerStateToUpdate)
+{
+	if (buttonState & PSMButtonState_PRESSED || buttonState & PSMButtonState_DOWN)
+	{
+		if (psButtonIDToVRButtonID[controllerType][buttonId] == k_touchpadTouchMapping) {
+			pControllerStateToUpdate->ulButtonTouched |= vr::ButtonMaskFromId(vr::k_EButton_SteamVR_Touchpad);
+		}
+		else {
+			pControllerStateToUpdate->ulButtonPressed |= vr::ButtonMaskFromId(psButtonIDToVRButtonID[controllerType][buttonId]);
+
+			if (psButtonIDToVrTouchpadDirection[controllerType][buttonId] == k_EVRTouchpadDirection_Left)
+			{
+				m_touchpadDirectionsUsed = true;
+				pControllerStateToUpdate->rAxis[0].x = -1.0f;
+				pControllerStateToUpdate->ulButtonPressed |= vr::ButtonMaskFromId(vr::k_EButton_SteamVR_Touchpad);
+			}
+			else if (psButtonIDToVrTouchpadDirection[controllerType][buttonId] == k_EVRTouchpadDirection_Right)
+			{
+				m_touchpadDirectionsUsed = true;
+				pControllerStateToUpdate->rAxis[0].x = 1.0f;
+				pControllerStateToUpdate->ulButtonPressed |= vr::ButtonMaskFromId(vr::k_EButton_SteamVR_Touchpad);
+			}
+			else if (psButtonIDToVrTouchpadDirection[controllerType][buttonId] == k_EVRTouchpadDirection_Up)
+			{
+				m_touchpadDirectionsUsed = true;
+				pControllerStateToUpdate->rAxis[0].y = 1.0f;
+				pControllerStateToUpdate->ulButtonPressed |= vr::ButtonMaskFromId(vr::k_EButton_SteamVR_Touchpad);
+			}
+			else if (psButtonIDToVrTouchpadDirection[controllerType][buttonId] == k_EVRTouchpadDirection_Down)
+			{
+				m_touchpadDirectionsUsed = true;
+				pControllerStateToUpdate->rAxis[0].y = -1.0f;
+				pControllerStateToUpdate->ulButtonPressed |= vr::ButtonMaskFromId(vr::k_EButton_SteamVR_Touchpad);
+			}
+		}
+	}
+}
+
+
+PSMQuatf ExtractHMDYawQuaternion(const PSMQuatf &q)
+{
+    // Convert the quaternion to a basis matrix
+    const PSMMatrix3f hmd_orientation = PSM_Matrix3fCreateFromQuatf(&q);
+
+    // Extract the forward (z-axis) vector from the basis
+    const PSMVector3f forward = PSM_Matrix3fBasisZ(&hmd_orientation);
+	PSMVector3f forward2d = {forward.x, 0.f, forward.z};
+	forward2d= PSM_Vector3fNormalizeWithDefault(&forward2d, k_psm_float_vector3_k);
+
+    // Compute the yaw angle (amount the z-axis has been rotated to it's current facing)
+    const float cos_yaw = PSM_Vector3fDot(&forward, k_psm_float_vector3_k);
+    float half_yaw = acosf(fminf(fmaxf(cos_yaw, -1.f), 1.f)) / 2.f;
+
+	// Flip the sign of the yaw angle depending on if forward2d is to the left or right of global forward
+	PSMVector3f yaw_axis = PSM_Vector3fCross(k_psm_float_vector3_k, &forward2d);
+	if (PSM_Vector3fDot(&yaw_axis, k_psm_float_vector3_j) < 0)
+	{
+		half_yaw = -half_yaw;
+	}
+
+    // Convert this yaw rotation back into a quaternion
+    PSMQuatf yaw_quaternion =
+        PSM_QuatfCreate(
+            cosf(half_yaw), // w = cos(theta/2)
+            0.f, sinf(half_yaw), 0.f); // (x, y, z) = sin(theta/2)*axis, where axis = (0, 1, 0)
+
+    return yaw_quaternion;
+}
+
+PSMQuatf ExtractPSMoveYawQuaternion(const PSMQuatf &q)
+{
+	// Convert the quaternion to a basis matrix
+	const PSMMatrix3f psmove_basis = PSM_Matrix3fCreateFromQuatf(&q);
+
+	// Extract the forward (negative z-axis) vector from the basis
+	const PSMVector3f global_forward = {0.f, 0.f, -1.f};
+	const PSMVector3f &forward = PSM_Matrix3fBasisY(&psmove_basis);
+	PSMVector3f forward2d = {forward.x, 0.f, forward.z};
+	forward2d= PSM_Vector3fNormalizeWithDefault(&forward2d, &global_forward);
+
+	// Compute the yaw angle (amount the z-axis has been rotated to it's current facing)
+	const float cos_yaw = PSM_Vector3fDot(&forward, &global_forward);
+	float yaw = acosf(fminf(fmaxf(cos_yaw, -1.f), 1.f));
+
+	// Flip the sign of the yaw angle depending on if forward2d is to the left or right of global forward
+	const PSMVector3f &global_up = *k_psm_float_vector3_j;
+	PSMVector3f yaw_axis = PSM_Vector3fCross(&global_forward, &forward2d);
+	if (PSM_Vector3fDot(&yaw_axis, &global_up) < 0)
+	{
+		yaw = -yaw;
+	}
+
+	// Convert this yaw rotation back into a quaternion
+	PSMVector3f eulerPitch= {(float)1.57079632679489661923, 0.f, 0.f}; // pitch 90 up first
+	PSMVector3f eulerYaw= {0, yaw, 0};
+	PSMQuatf quatPitch= PSM_QuatfCreateFromAngles(&eulerPitch);
+	PSMQuatf quatYaw= PSM_QuatfCreateFromAngles(&eulerYaw);
+	PSMQuatf yaw_quaternion =
+		PSM_QuatfConcat(
+			&quatPitch, // pitch 90 up first
+			&quatYaw); // Then apply the yaw
+
+	return yaw_quaternion;
+}
+
+void CPSMoveControllerLatest::GetMetersPosInRotSpace(const PSMQuatf *rotation, PSMVector3f* out_position)
+{
+	const PSMPSMove &view = m_PSMControllerView->ControllerState.PSMoveState;
+	const PSMVector3f &position = view.Pose.Position;
+
+	PSMVector3f unrotatedPositionMeters= PSM_Vector3fScale(&position, k_fScalePSMoveAPIToMeters);
+	PSMQuatf viewOrientationInverse	= PSM_QuatfConjugate(rotation);
+
+	*out_position = PSM_QuatfRotateVector(&viewOrientationInverse, &unrotatedPositionMeters);
+}
+
+void CPSMoveControllerLatest::StartRealignHMDTrackingSpace()
+{
+	#if LOG_REALIGN_TO_HMD != 0
+		DriverLog( "Begin CPSMoveControllerLatest::StartRealignHMDTrackingSpace()\n" );
+	#endif
+
+	if (m_trackingStatus != vr::TrackingResult_Calibrating_InProgress)
+	{
+		m_trackingStatus = vr::TrackingResult_Calibrating_InProgress;
+		RequestLatestHMDPose(0.f, CPSMoveControllerLatest::FinishRealignHMDTrackingSpace, this);
+	}
+}
+
+void CPSMoveControllerLatest::FinishRealignHMDTrackingSpace(
+	const PSMPosef &hmd_pose_raw_meters, 
+	void *userdata)
+{
+
+	CPSMoveControllerLatest* pThis = (CPSMoveControllerLatest*)userdata;
+
+	#if LOG_REALIGN_TO_HMD != 0
+		DriverLog("Begin CPSMoveControllerLatest::FinishRealignHMDTrackingSpace()\n");
+	#endif
+
+	PSMPosef hmd_pose_meters = hmd_pose_raw_meters;
+	DriverLog("hmd_pose_meters(raw): %s \n", PSMPosefToString(hmd_pose_meters).c_str());
+
+	// Make the HMD orientation only contain a yaw
+	hmd_pose_meters.Orientation = ExtractHMDYawQuaternion(hmd_pose_raw_meters.Orientation);
+	DriverLog("hmd_pose_meters(yaw-only): %s \n", PSMPosefToString(hmd_pose_meters).c_str());
+
+	// We have the transform of the HMD in world space. 
+	// However the HMD and the controller aren't quite aligned depending on the controller type:
+	PSMQuatf controllerOrientationInHmdSpaceQuat= *k_psm_quaternion_identity;
+	PSMVector3f controllerLocalOffsetFromHmdPosition= *k_psm_float_vector3_zero;
+	if (pThis->m_PSMControllerType == PSMControllerType::PSMController_Move)
+	{
+		// Rotation) The controller's local -Z axis (from the center to the glowing ball) is currently pointed 
+		//    in the direction of the HMD's local +Y axis, 
+		// Translation) The controller's position is a few inches ahead of the HMD's on the HMD's local -Z axis. 
+		PSMVector3f eulerPitch= {(float)M_PI_2, 0.0f, 0.0f};
+		controllerOrientationInHmdSpaceQuat = PSM_QuatfCreateFromAngles(&eulerPitch);
+		controllerLocalOffsetFromHmdPosition = {0.0f, 0.0f, -1.0f * pThis->m_fControllerMetersInFrontOfHmdAtCalibration};
+	}
+	else if (pThis->m_PSMControllerType == PSMControllerType::PSMController_DualShock4)
+	{
+		// Translation) The controller's position is a few inches ahead of the HMD's on the HMD's local -Z axis. 
+		controllerLocalOffsetFromHmdPosition = {0.0f, 0.0f, -1.0f * pThis->m_fControllerMetersInFrontOfHmdAtCalibration};
+	}
+
+	// Transform the HMD's world space transform to where we expect the controller's world space transform to be.
+	PSMPosef controllerPoseRelativeToHMD =
+		PSM_PosefCreate(&controllerLocalOffsetFromHmdPosition, &controllerOrientationInHmdSpaceQuat);
+
+	DriverLog("controllerPoseRelativeToHMD: %s \n", PSMPosefToString(controllerPoseRelativeToHMD).c_str());
+
+	// Compute the expected controller pose in HMD tracking space (i.e. "World Space")
+	PSMPosef controller_world_space_pose = PSM_PosefConcat(&controllerPoseRelativeToHMD, &hmd_pose_meters);
+	DriverLog("controller_world_space_pose: %s \n", PSMPosefToString(controller_world_space_pose).c_str());
+
+
+	// We now have the transform of the controller in world space -- controller_world_space_pose
+
+	// We also have the transform of the controller in driver space -- psmove_pose_meters
+
+	// We need the transform that goes from driver space to world space -- driver_pose_to_world_pose
+	// psmove_pose_meters * driver_pose_to_world_pose = controller_world_space_pose
+	// psmove_pose_meters.inverse() * psmove_pose_meters * driver_pose_to_world_pose = psmove_pose_meters.inverse() * controller_world_space_pose
+	// driver_pose_to_world_pose = psmove_pose_meters.inverse() * controller_world_space_pose
+	CPSMoveControllerLatest *controller = reinterpret_cast<CPSMoveControllerLatest *>(userdata);
+
+	// Get the current pose from the controller view instead of using the driver's cached
+	// value because the user may have triggered a pose reset, in which case the driver's
+	// cached pose might not yet be up to date by the time this callback is triggered.
+	PSMPosef controller_pose_meters = *k_psm_pose_identity;
+	if (pThis->m_PSMControllerType == PSMControllerType::PSMController_Move)
+	{
+		controller_pose_meters = controller->m_PSMControllerView->ControllerState.PSMoveState.Pose;
+	}
+	else if (pThis->m_PSMControllerType == PSMControllerType::PSMController_DualShock4)
+	{
+		controller_pose_meters = controller->m_PSMControllerView->ControllerState.PSDS4State.Pose;
+	}
+	DriverLog("controller_pose_meters(raw): %s \n", PSMPosefToString(controller_pose_meters).c_str());
+
+	// PSMove Position is in cm, but OpenVR stores position in meters
+	controller_pose_meters.Position= PSM_Vector3fScale(&controller_pose_meters.Position, k_fScalePSMoveAPIToMeters);
+
+	if (pThis->m_PSMControllerType == PSMControllerType::PSMController_Move)
+	{
+		if (pThis->m_bUseControllerOrientationInHMDAlignment)
+		{
+			// Extract only the yaw from the controller orientation (assume it's mostly held upright)
+			controller_pose_meters.Orientation = ExtractPSMoveYawQuaternion(controller_pose_meters.Orientation);
+			DriverLog("controller_pose_meters(yaw-only): %s \n", PSMPosefToString(controller_pose_meters).c_str());
+		}
+		else
+		{
+			const PSMVector3f eulerPitch= {(float)M_PI_2, 0.0f, 0.0f};
+
+			controller_pose_meters.Orientation = PSM_QuatfCreateFromAngles(&eulerPitch);
+			DriverLog("controller_pose_meters(no-rotation): %s \n", PSMPosefToString(controller_pose_meters).c_str());
+		}
+	}
+	else if (pThis->m_PSMControllerType == PSMControllerType::PSMController_DualShock4)
+	{
+		controller_pose_meters.Orientation = *k_psm_quaternion_identity;
+		DriverLog("controller_pose_meters(no-rotation): %s \n", PSMPosefToString(controller_pose_meters).c_str());
+	}	
+
+	PSMPosef controller_pose_inv = PSM_PosefInverse(&controller_pose_meters);
+	DriverLog("controller_pose_inv: %s \n", PSMPosefToString(controller_pose_inv).c_str());
+
+	PSMPosef driver_pose_to_world_pose = PSM_PosefConcat(&controller_pose_inv, &controller_world_space_pose);
+	DriverLog("driver_pose_to_world_pose: %s \n", PSMPosefToString(driver_pose_to_world_pose).c_str());
+
+	PSMPosef test_composed_controller_world_space = PSM_PosefConcat(&controller_pose_meters, &driver_pose_to_world_pose);
+	DriverLog("test_composed_controller_world_space: %s \n", PSMPosefToString(test_composed_controller_world_space).c_str());
+
+	g_ServerTrackedDeviceProvider.SetHMDTrackingSpace(driver_pose_to_world_pose);
+}
+
+void CPSMoveControllerLatest::UpdateTrackingState()
+{
+    assert(m_PSMControllerView != nullptr);
+    assert(m_PSMControllerView->IsConnected);
+
+	// The tracking status will be one of the following states:
+    m_Pose.result = m_trackingStatus;
+
+    m_Pose.deviceIsConnected = m_PSMControllerView->IsConnected;
+
+    // These should always be false from any modern driver.  These are for Oculus DK1-like
+    // rotation-only tracking.  Support for that has likely rotted in vrserver.
+    m_Pose.willDriftInYaw = false;
+    m_Pose.shouldApplyHeadModel = false;
+
+    switch (m_PSMControllerView->ControllerType)
+    {
+    case PSMControllerType::PSMController_Move:
+        {
+            const PSMPSMove &view= m_PSMControllerView->ControllerState.PSMoveState;
+
+            // No prediction since that's already handled in the psmove service
+            m_Pose.poseTimeOffset = 0.f;
+
+            // No transform due to the current HMD orientation
+            m_Pose.qDriverFromHeadRotation.w = 1.f;
+            m_Pose.qDriverFromHeadRotation.x = 0.0f;
+            m_Pose.qDriverFromHeadRotation.y = 0.0f;
+            m_Pose.qDriverFromHeadRotation.z = 0.0f;
+            m_Pose.vecDriverFromHeadTranslation[0] = 0.f;
+            m_Pose.vecDriverFromHeadTranslation[1] = 0.f;
+            m_Pose.vecDriverFromHeadTranslation[2] = 0.f;            
+
+            // Set position
+            {
+                const PSMVector3f &position = view.Pose.Position;
+
+                m_Pose.vecPosition[0] = position.x * k_fScalePSMoveAPIToMeters;
+                m_Pose.vecPosition[1] = position.y * k_fScalePSMoveAPIToMeters;
+                m_Pose.vecPosition[2] = position.z * k_fScalePSMoveAPIToMeters;
+            }
+
+			// virtual extend controllers
+			if (m_fVirtuallExtendControllersYMeters != 0.0f || m_fVirtuallExtendControllersZMeters != 0.0f)
+			{
+				const PSMQuatf &orientation = view.Pose.Orientation;
+
+				PSMVector3f shift = {(float)m_Pose.vecPosition[0], (float)m_Pose.vecPosition[1], (float)m_Pose.vecPosition[2]};
+
+				if (m_fVirtuallExtendControllersZMeters != 0.0f) {
+
+					PSMVector3f local_forward = {0, 0, -1};
+					PSMVector3f global_forward = PSM_QuatfRotateVector(&orientation, &local_forward);
+
+					shift = PSM_Vector3fScaleAndAdd(&global_forward, m_fVirtuallExtendControllersZMeters, &shift);
+				}
+
+				if (m_fVirtuallExtendControllersYMeters != 0.0f) {
+
+					PSMVector3f local_forward = {0, -1, 0};
+					PSMVector3f global_forward = PSM_QuatfRotateVector(&orientation, &local_forward);
+
+					shift = PSM_Vector3fScaleAndAdd(&global_forward, m_fVirtuallExtendControllersYMeters, &shift);
+				}
+
+				m_Pose.vecPosition[0] = shift.x;
+				m_Pose.vecPosition[1] = shift.y;
+				m_Pose.vecPosition[2] = shift.z;
+			}
+
+            // Set rotational coordinates
+            {
+                const PSMQuatf &orientation = view.Pose.Orientation;
+
+                m_Pose.qRotation.w = orientation.w;
+                m_Pose.qRotation.x = orientation.x;
+                m_Pose.qRotation.y = orientation.y;
+                m_Pose.qRotation.z = orientation.z;
+            }
+
+            // Set the physics state of the controller
+            {
+                const PSMPhysicsData &physicsData= view.PhysicsData;
+
+                m_Pose.vecVelocity[0] = physicsData.LinearVelocityCmPerSec.x * k_fScalePSMoveAPIToMeters;
+                m_Pose.vecVelocity[1] = physicsData.LinearVelocityCmPerSec.y * k_fScalePSMoveAPIToMeters;
+                m_Pose.vecVelocity[2] = physicsData.LinearVelocityCmPerSec.z * k_fScalePSMoveAPIToMeters;
+
+                m_Pose.vecAcceleration[0] = physicsData.LinearAccelerationCmPerSecSqr.x * k_fScalePSMoveAPIToMeters;
+                m_Pose.vecAcceleration[1] = physicsData.LinearAccelerationCmPerSecSqr.y * k_fScalePSMoveAPIToMeters;
+                m_Pose.vecAcceleration[2] = physicsData.LinearAccelerationCmPerSecSqr.z * k_fScalePSMoveAPIToMeters;
+
+                m_Pose.vecAngularVelocity[0] = physicsData.AngularVelocityRadPerSec.x;
+                m_Pose.vecAngularVelocity[1] = physicsData.AngularVelocityRadPerSec.y;
+                m_Pose.vecAngularVelocity[2] = physicsData.AngularVelocityRadPerSec.z;
+
+                m_Pose.vecAngularAcceleration[0] = physicsData.AngularAccelerationRadPerSecSqr.x;
+                m_Pose.vecAngularAcceleration[1] = physicsData.AngularAccelerationRadPerSecSqr.y;
+                m_Pose.vecAngularAcceleration[2] = physicsData.AngularAccelerationRadPerSecSqr.z;
+            }
+
+            m_Pose.poseIsValid = 
+				m_PSMControllerView->ControllerState.PSMoveState.bIsPositionValid && 
+				m_PSMControllerView->ControllerState.PSMoveState.bIsOrientationValid;
+
+            // This call posts this pose to shared memory, where all clients will have access to it the next
+            // moment they want to predict a pose.
+            m_pDriverHost->TrackedDevicePoseUpdated(m_unSteamVRTrackedDeviceId, m_Pose);
+        } break;
+    case PSMControllerType::PSMController_DualShock4:
+        {
+            const PSMDualShock4 &view = m_PSMControllerView->ControllerState.PSDS4State;
+
+            // No prediction since that's already handled in the psmove service
+            m_Pose.poseTimeOffset = 0.f;
+
+            // Rotate -90 degrees about the x-axis from the current HMD orientation
+            m_Pose.qDriverFromHeadRotation.w = 1.f;
+            m_Pose.qDriverFromHeadRotation.x = 0.0f;
+            m_Pose.qDriverFromHeadRotation.y = 0.0f;
+            m_Pose.qDriverFromHeadRotation.z = 0.0f;
+            m_Pose.vecDriverFromHeadTranslation[0] = 0.f;
+            m_Pose.vecDriverFromHeadTranslation[1] = 0.f;
+            m_Pose.vecDriverFromHeadTranslation[2] = 0.f;
+
+            // Set position
+            {
+                const PSMVector3f &position = view.Pose.Position;
+
+                m_Pose.vecPosition[0] = position.x * k_fScalePSMoveAPIToMeters;
+                m_Pose.vecPosition[1] = position.y * k_fScalePSMoveAPIToMeters;
+                m_Pose.vecPosition[2] = position.z * k_fScalePSMoveAPIToMeters;
+            }
+
+            // Set rotational coordinates
+            {
+                const PSMQuatf &orientation = view.Pose.Orientation;
+
+                m_Pose.qRotation.w = orientation.w;
+                m_Pose.qRotation.x = orientation.x;
+                m_Pose.qRotation.y = orientation.y;
+                m_Pose.qRotation.z = orientation.z;
+            }
+
+            // Set the physics state of the controller
+            // TODO: Physics data is too noisy for the DS4 right now, causes jitter
+            {
+                const PSMPhysicsData &physicsData= view.PhysicsData;
+
+                m_Pose.vecVelocity[0] = 0.f; // physicsData.Velocity.i * k_fScalePSMoveAPIToMeters;
+                m_Pose.vecVelocity[1] = 0.f; // physicsData.Velocity.j * k_fScalePSMoveAPIToMeters;
+                m_Pose.vecVelocity[2] = 0.f; // physicsData.Velocity.k * k_fScalePSMoveAPIToMeters;
+
+                m_Pose.vecAcceleration[0] = 0.f; // physicsData.Acceleration.i * k_fScalePSMoveAPIToMeters;
+                m_Pose.vecAcceleration[1] = 0.f; // physicsData.Acceleration.j * k_fScalePSMoveAPIToMeters;
+                m_Pose.vecAcceleration[2] = 0.f; // physicsData.Acceleration.k * k_fScalePSMoveAPIToMeters;
+
+                m_Pose.vecAngularVelocity[0] = 0.f; // physicsData.AngularVelocity.i;
+                m_Pose.vecAngularVelocity[1] = 0.f; // physicsData.AngularVelocity.j;
+                m_Pose.vecAngularVelocity[2] = 0.f; // physicsData.AngularVelocity.k;
+
+                m_Pose.vecAngularAcceleration[0] = 0.f; // physicsData.AngularAcceleration.i;
+                m_Pose.vecAngularAcceleration[1] = 0.f; // physicsData.AngularAcceleration.j;
+                m_Pose.vecAngularAcceleration[2] = 0.f; // physicsData.AngularAcceleration.k;
+            }
+
+            m_Pose.poseIsValid =
+				m_PSMControllerView->ControllerState.PSDS4State.bIsPositionValid && 
+				m_PSMControllerView->ControllerState.PSDS4State.bIsOrientationValid;
+
+            // This call posts this pose to shared memory, where all clients will have access to it the next
+            // moment they want to predict a pose.
+            m_pDriverHost->TrackedDevicePoseUpdated(m_unSteamVRTrackedDeviceId, m_Pose);
+        } break;
+    }
+}
+
+void CPSMoveControllerLatest::UpdateRumbleState()
+{
+	if (!m_bRumbleSuppressed)
+	{
+		const float k_max_rumble_update_rate = 33.f; // Don't bother trying to update the rumble faster than 30fps (33ms)
+		const float k_max_pulse_microseconds = 1000.f; // Docs suggest max pulse duration of 5ms, but we'll call 1ms max
+
+		std::chrono::time_point<std::chrono::high_resolution_clock> now = std::chrono::high_resolution_clock::now();
+		bool bTimoutElapsed = true;
+
+		if (m_lastTimeRumbleSentValid)
+		{
+			std::chrono::duration<double, std::milli> timeSinceLastSend = now - m_lastTimeRumbleSent;
+
+			bTimoutElapsed = timeSinceLastSend.count() >= k_max_rumble_update_rate;
+		}
+
+		// See if a rumble request hasn't come too recently
+		if (bTimoutElapsed)
+		{
+			float rumble_fraction = static_cast<float>(m_pendingHapticPulseDuration) / k_max_pulse_microseconds;
+
+			// Unless a zero rumble intensity was explicitly set, 
+			// don't rumble less than 35% (no enough to feel)
+			if (m_pendingHapticPulseDuration != 0)
+			{
+				if (rumble_fraction < 0.35f)
+				{
+					// rumble values less 35% isn't noticeable
+					rumble_fraction = 0.35f;
+				}
+			}
+
+			// Keep the pulse intensity within reasonable bounds
+			if (rumble_fraction > 1.f)
+			{
+				rumble_fraction = 1.f;
+			}
+
+			// Actually send the rumble to the server
+			PSM_SetControllerRumble(m_PSMControllerView->ControllerID, PSMControllerRumbleChannel_All, rumble_fraction);
+
+			// Remember the last rumble we went and when we sent it
+			m_lastTimeRumbleSent = now;
+			m_lastTimeRumbleSentValid = true;
+
+			// Reset the pending haptic pulse duration.
+			// If another call to TriggerHapticPulse() is made later, it will stomp this value.
+			// If no call to TriggerHapticPulse() is made later, then the next call to UpdateRumbleState()
+			// in k_max_rumble_update_rate milliseconds will set the rumble_fraction to 0.f
+			// This effectively makes the shortest rumble pulse k_max_rumble_update_rate milliseconds.
+			m_pendingHapticPulseDuration = 0;
+		}
+	}
+	else
+	{
+		// Reset the pending haptic pulse duration since rumble is suppressed.
+		m_pendingHapticPulseDuration = 0;
+	}
+}
+
+void CPSMoveControllerLatest::Update()
+{
+    CPSMoveTrackedDeviceLatest::Update();
+
+    if (IsActivated() && m_PSMControllerView->IsConnected)
+    {
+        int seq_num= m_PSMControllerView->OutputSequenceNum;
+
+        // Only other updating incoming state if it actually changed
+        if (m_nPoseSequenceNumber != seq_num)
+        {
+            m_nPoseSequenceNumber = seq_num;
+
+            UpdateTrackingState();
+            UpdateControllerState();
+        }
+
+        // Update the outgoing state
+        UpdateRumbleState();
+    }
+}
+
+void CPSMoveControllerLatest::RefreshWorldFromDriverPose()
+{
+	CPSMoveTrackedDeviceLatest::RefreshWorldFromDriverPose();
+
+	// Mark the calibration process as done
+	// once we have setup the world from driver pose
+	m_trackingStatus = vr::TrackingResult_Running_OK;
+}
+
+bool CPSMoveControllerLatest::AttachChildPSMController(
+	int ChildControllerId,
+	PSMControllerType ChildControllerType,
+	const std::string &ChildControllerSerialNo)
+{
+	bool bSuccess= false;
+
+	if (m_nPSMChildControllerId == -1 && 
+		m_nPSMChildControllerId != m_nPSMControllerId && 
+		PSM_AllocateControllerListener(ChildControllerId) == PSMResult_Success)
+	{
+		m_nPSMChildControllerId= ChildControllerId;
+		m_PSMChildControllerType= ChildControllerType;
+		m_PSMChildControllerView= PSM_GetController(m_nPSMChildControllerId);
+
+		PSMRequestID request_id;
+		if (PSM_StartControllerDataStreamAsync(ChildControllerId, PSMStreamFlags_defaultStreamOptions, &request_id)) 
+		{
+			PSM_RegisterCallback(request_id, CPSMoveControllerLatest::start_controller_response_callback, this);
+			bSuccess= true;
+		}
+		else
+		{
+			PSM_FreeControllerListener(ChildControllerId);
+		}
+	}
+
+	return bSuccess;
+}
+
+//==================================================================================================
+// Tracker Driver
+//==================================================================================================
+
+CPSMoveTrackerLatest::CPSMoveTrackerLatest(vr::IServerDriverHost * pDriverHost, const PSMClientTrackerInfo *trackerInfo)
+    : CPSMoveTrackedDeviceLatest(pDriverHost)
+    , m_nTrackerId(trackerInfo->tracker_id)
+{
+    char buf[256];
+    GenerateTrackerSerialNumber(buf, sizeof(buf), trackerInfo->tracker_id);
+    m_strSteamVRSerialNo = buf;
+
+    SetClientTrackerInfo(trackerInfo);
+
+    // Load config from steamvr.vrsettings
+    //vr::IVRSettings *settings_;
+    //settings_ = m_pDriverHost->GetSettings(vr::IVRSettings_Version);
+}
+
+CPSMoveTrackerLatest::~CPSMoveTrackerLatest()
+{
+}
+
+vr::EVRInitError CPSMoveTrackerLatest::Activate(uint32_t unObjectId)
+{
+    vr::EVRInitError result = CPSMoveTrackedDeviceLatest::Activate(unObjectId);
+
+    if (result == vr::VRInitError_None)
+    {
+        // Poll the latest WorldFromDriverPose transform we got from the service
+        // Transform used to convert from PSMove Tracking space to OpenVR Tracking Space
+        RefreshWorldFromDriverPose();
+    }
+
+    return result;
+}
+
+void CPSMoveTrackerLatest::Deactivate()
+{
+}
+
+float CPSMoveTrackerLatest::GetFloatTrackedDeviceProperty(
+    vr::ETrackedDeviceProperty prop,
+    vr::ETrackedPropertyError * pError)
+{
+    float floatResult = 0.f;
+
+    switch (prop)
+    {
+    case vr::Prop_FieldOfViewLeftDegrees_Float:
+    case vr::Prop_FieldOfViewRightDegrees_Float:
+        floatResult = (m_tracker_info.tracker_hfov / 2.f);
+        *pError = vr::TrackedProp_Success;
+        break;
+    case vr::Prop_FieldOfViewTopDegrees_Float:
+    case vr::Prop_FieldOfViewBottomDegrees_Float:
+        floatResult = (m_tracker_info.tracker_vfov / 2.f);
+        *pError = vr::TrackedProp_Success;
+        break;
+    case vr::Prop_TrackingRangeMinimumMeters_Float:
+        floatResult = m_tracker_info.tracker_znear * k_fScalePSMoveAPIToMeters;
+        *pError = vr::TrackedProp_Success;
+        break;
+    case vr::Prop_TrackingRangeMaximumMeters_Float:
+        floatResult = m_tracker_info.tracker_zfar * k_fScalePSMoveAPIToMeters;
+        *pError = vr::TrackedProp_Success;
+        break;
+    default:
+        *pError = vr::TrackedProp_ValueNotProvidedByDevice;
+    }
+
+    if (*pError == vr::TrackedProp_ValueNotProvidedByDevice)
+    {
+        floatResult = CPSMoveTrackedDeviceLatest::GetFloatTrackedDeviceProperty(prop, pError);
+    }
+
+    return floatResult;
+}
+
+void CPSMoveTrackerLatest::SetClientTrackerInfo(
+    const PSMClientTrackerInfo *trackerInfo)
+{
+    m_tracker_info = *trackerInfo;
+
+    //### HipsterSloth $TODO expose on the pose state if calibration is currently active
+    //m_Pose.result = vr::TrackingResult_Calibrating_InProgress;
+    m_Pose.result = vr::TrackingResult_Running_OK;
+
+    m_Pose.deviceIsConnected = true;
+
+    // Yaw can't drift because the tracker never moves (hopefully)
+    m_Pose.willDriftInYaw = false;
+    m_Pose.shouldApplyHeadModel = false;
+
+    // No prediction since that's already handled in the psmove service
+    m_Pose.poseTimeOffset = 0.f;
+
+    // Poll the latest WorldFromDriverPose transform we got from the service
+    // Transform used to convert from PSMove Tracking space to OpenVR Tracking Space
+    RefreshWorldFromDriverPose();
+
+    // No transform due to the current HMD orientation
+    m_Pose.qDriverFromHeadRotation.w = 1.f;
+    m_Pose.qDriverFromHeadRotation.x = 0.0f;
+    m_Pose.qDriverFromHeadRotation.y = 0.0f;
+    m_Pose.qDriverFromHeadRotation.z = 0.0f;
+    m_Pose.vecDriverFromHeadTranslation[0] = 0.f;
+    m_Pose.vecDriverFromHeadTranslation[1] = 0.f;
+    m_Pose.vecDriverFromHeadTranslation[2] = 0.f;
+
+    // Set position
+    {
+        const PSMVector3f &position = m_tracker_info.tracker_pose.Position;
+
+        m_Pose.vecPosition[0] = position.x * k_fScalePSMoveAPIToMeters;
+        m_Pose.vecPosition[1] = position.y * k_fScalePSMoveAPIToMeters;
+        m_Pose.vecPosition[2] = position.z * k_fScalePSMoveAPIToMeters;
+    }
+
+    // Set rotational coordinates
+    {
+        const PSMQuatf &orientation = m_tracker_info.tracker_pose.Orientation;
+
+        m_Pose.qRotation.w = orientation.w;
+        m_Pose.qRotation.x = orientation.x;
+        m_Pose.qRotation.y = orientation.y;
+        m_Pose.qRotation.z = orientation.z;
+    }
+
+    m_Pose.poseIsValid = true;
+}
+
+void CPSMoveTrackerLatest::Update()
+{
+    CPSMoveTrackedDeviceLatest::Update();
+
+    // This call posts this pose to shared memory, where all clients will have access to it the next
+    // moment they want to predict a pose.
+    m_pDriverHost->TrackedDevicePoseUpdated(m_unSteamVRTrackedDeviceId, m_Pose);
+}
+
+int32_t CPSMoveTrackerLatest::GetInt32TrackedDeviceProperty(
+    vr::ETrackedDeviceProperty prop,
+    vr::ETrackedPropertyError * pError)
+{
+    int32_t nRetVal = 0;
+
+    switch (prop)
+    {
+    case vr::Prop_DeviceClass_Int32:
+        nRetVal = vr::TrackedDeviceClass_TrackingReference;
+        *pError = vr::TrackedProp_Success;
+        break;
+
+    default:
+        *pError = vr::TrackedProp_ValueNotProvidedByDevice;
+        break;
+    }
+
+    if (*pError == vr::TrackedProp_ValueNotProvidedByDevice)
+    {
+        nRetVal = CPSMoveTrackedDeviceLatest::GetInt32TrackedDeviceProperty(prop, pError);
+    }
+
+    return nRetVal;
+}
+
+uint32_t CPSMoveTrackerLatest::GetStringTrackedDeviceProperty(
+    vr::ETrackedDeviceProperty prop,
+    char * pchValue,
+    uint32_t unBufferSize,
+    vr::ETrackedPropertyError * pError)
+{
+    std::ostringstream ssRetVal;
+
+    switch (prop)
+    {
+    case vr::Prop_RenderModelName_String:
+        // The {psmove} syntax lets us refer to rendermodels that are installed
+        // in the driver's own resources/rendermodels directory.  The driver can
+        // still refer to SteamVR models like "generic_hmd".
+        ssRetVal << "{psmove}ps3eye_tracker";
+        //ssRetVal << "generic_tracker";
+        break;
+
+    case vr::Prop_ModeLabel_String:
+        ssRetVal << m_tracker_info.tracker_id;
+        break;
+
+	case vr::Prop_IconPathName_String:
+        ssRetVal << "../drivers/psmove/resources/icons";
+        break;
+	case vr::Prop_NamedIconPathDeviceOff_String:
+        ssRetVal << "{psmove}base_status_off.png";
+        break;
+	case vr::Prop_NamedIconPathDeviceSearching_String:
+        ssRetVal << "{psmove}base_status_ready.png";
+        break;
+	case vr::Prop_NamedIconPathDeviceSearchingAlert_String:
+        ssRetVal << "{psmove}base_status_ready_alert.png";
+        break;
+	case vr::Prop_NamedIconPathDeviceReady_String:
+        ssRetVal << "{psmove}base_status_ready.png";
+        break;
+	case vr::Prop_NamedIconPathDeviceReadyAlert_String:
+        ssRetVal << "{psmove}base_status_ready_alert.png";
+        break;
+	case vr::Prop_NamedIconPathDeviceNotReady_String:
+        ssRetVal << "{psmove}base_status_error.png";
+        break;
+	case vr::Prop_NamedIconPathDeviceStandby_String:
+        ssRetVal << "{psmove}base_status_ready.png";
+        break;
+	case vr::Prop_NamedIconPathDeviceAlertLow_String:
+        ssRetVal << "{psmove}base_status_ready_low.png";
+        break;
+    }
+
+    std::string sRetVal = ssRetVal.str();
+    if (sRetVal.empty())
+    {
+        return CPSMoveTrackedDeviceLatest::GetStringTrackedDeviceProperty(prop, pchValue, unBufferSize, pError);
+    }
+    else if (sRetVal.size() + 1 > unBufferSize)
+    {
+        *pError = vr::TrackedProp_BufferTooSmall;
+        return static_cast<uint32_t>(sRetVal.size() + 1);  // caller needs to know how to size buffer
+    }
+    else
+    {
+        snprintf(pchValue, unBufferSize, sRetVal.c_str());
+        *pError = vr::TrackedProp_Success;
+        return static_cast<uint32_t>(sRetVal.size() + 1);
+    }
+}
+
+bool CPSMoveTrackerLatest::HasTrackerId(int TrackerID)
+{
+    return TrackerID == m_nTrackerId;
+}
+
+//==================================================================================================
+// Driver Factory
+//==================================================================================================
+
+HMD_DLL_EXPORT
+void *HmdDriverFactory(const char *pInterfaceName, int *pReturnCode)
+{
+    if (0 == strcmp(vr::IServerTrackedDeviceProvider_Version, pInterfaceName))
+    {
+        return &g_ServerTrackedDeviceProvider;
+    }
+    if (0 == strcmp(vr::IClientTrackedDeviceProvider_Version, pInterfaceName))
+    {
+        return &g_ClientTrackedDeviceProvider;
+    }
+
+    if (pReturnCode)
+        *pReturnCode = vr::VRInitError_Init_InterfaceNotFound;
+
+    return NULL;
+}