--- conflicted
+++ resolved
@@ -1314,7 +1314,7 @@
     return result;
 }
 
-PSMResult PSM_StartTrackerDataStream(PSMTrackerID tracker_id, unsigned int data_stream_flags, int timeout_ms)
+PSMResult PSM_StartTrackerDataStream(PSMTrackerID tracker_id, int timeout_ms)
 {
     PSMResult result= PSMResult_Error;
 
@@ -1322,7 +1322,7 @@
     {
         ClientTrackerView *view = g_tracker_views[tracker_id];
 
-        result= blockUntilResponse(ClientPSMoveAPI::start_tracker_data_stream(view, data_stream_flags), timeout_ms);
+        result= blockUntilResponse(ClientPSMoveAPI::start_tracker_data_stream(view), timeout_ms);
     }
 
     return result;
@@ -1481,7 +1481,7 @@
     return result;
 }
 
-PSMResult PSM_StartTrackerDataStreamAsync(PSMTrackerID tracker_id, unsigned int data_stream_flags, PSMRequestID *out_request_id)
+PSMResult PSM_StartTrackerDataStreamAsync(PSMTrackerID tracker_id, PSMRequestID *out_request_id)
 {
     PSMResult result= PSMResult_Error;
 
@@ -1491,7 +1491,7 @@
 
         if (view != nullptr)
         {
-            ClientPSMoveAPI::t_request_id req_id = ClientPSMoveAPI::start_tracker_data_stream(view, data_stream_flags);
+            ClientPSMoveAPI::t_request_id req_id = ClientPSMoveAPI::start_tracker_data_stream(view);
 
             if (out_request_id != nullptr)
             {
@@ -1909,31 +1909,13 @@
     return result;
 }
 
-<<<<<<< HEAD
 PSMResult PSM_StartHmdDataStream(PSMHmdID hmd_id, unsigned int data_stream_flags, int timeout_ms)
-=======
-PSMResult PSM_StartTrackerDataStream(PSMTrackerID tracker_id, int timeout_ms)
->>>>>>> 02dd37cf
 {
     PSMResult result= PSMResult_Error;
 
     if (IS_VALID_HMD_INDEX(hmd_id))
     {
-<<<<<<< HEAD
         PSMHeadMountedDisplay *hmd= &g_HMDs[hmd_id];
-=======
-        ClientTrackerView *view = g_tracker_views[tracker_id];
-
-        result= blockUntilResponse(ClientPSMoveAPI::start_tracker_data_stream(view), timeout_ms);
-    }
-
-    return result;
-}
-
-PSMResult PSM_StopTrackerDataStream(PSMTrackerID tracker_id, int timeout_ms)
-{
-    PSMResult result= PSMResult_Error;
->>>>>>> 02dd37cf
 
 		if (hmd->ListenerCount > 0)
 		{
@@ -1984,11 +1966,7 @@
     return result;
 }
 
-<<<<<<< HEAD
 PSMResult PSM_StartHmdDataStreamAsync(PSMHmdID hmd_id, unsigned int data_stream_flags, PSMRequestID *out_request_id)
-=======
-PSMResult PSM_StartTrackerDataStreamAsync(PSMTrackerID tracker_id, PSMRequestID *out_request_id)
->>>>>>> 02dd37cf
 {
     PSMResult result= PSMResult_Error;
 
@@ -1998,14 +1976,10 @@
 
         if (hmd->ListenerCount > 0)
         {
-<<<<<<< HEAD
             ClientHMDView * view = g_hmd_views[hmd_id];
             assert(view != nullptr);
 
             ClientPSMoveAPI::t_request_id req_id = ClientPSMoveAPI::start_hmd_data_stream(view, data_stream_flags);
-=======
-            ClientPSMoveAPI::t_request_id req_id = ClientPSMoveAPI::start_tracker_data_stream(view);
->>>>>>> 02dd37cf
 
             if (out_request_id != nullptr)
             {
