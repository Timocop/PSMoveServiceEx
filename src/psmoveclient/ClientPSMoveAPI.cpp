//-- includes -----
#include "ClientPSMoveAPI.h"
#include "ClientRequestManager.h"
#include "ClientNetworkManager.h"
#include "ClientControllerView.h"
#include "PSMoveProtocol.pb.h"
#include <iostream>
#include <map>
#include <deque>

//-- typedefs -----
typedef std::map<int, ClientControllerView *> t_controller_view_map;
typedef std::map<int, ClientControllerView *>::iterator t_controller_view_map_iterator;
typedef std::pair<int, ClientControllerView *> t_id_controller_view_pair;
typedef std::deque<ClientPSMoveAPI::Message> t_message_queue;
typedef std::vector<ResponsePtr> t_response_reference_cache;
typedef std::vector<ResponsePtr> t_event_reference_cache;

//-- internal implementation -----
class ClientPSMoveAPIImpl : 
    public IDataFrameListener,
    public INotificationListener,
    public IClientNetworkEventListener
{
public:
    ClientPSMoveAPIImpl(
        const std::string &host, 
        const std::string &port)
        : m_request_manager(ClientPSMoveAPIImpl::enqueue_response_message, this)
        , m_network_manager(
            host, port, 
            this, // IDataFrameListener
            this, // INotificationListener
            &m_request_manager, // IResponseListener
            this) // IClientNetworkEventListener
        , m_controller_view_map()
    {
    }

    virtual ~ClientPSMoveAPIImpl()
    {
        // Without this we get a warning for deletion:
        // "Delete called on 'class ClientPSMoveAPIImpl' that has virtual functions but non-virtual destructor"
    }

    // -- ClientPSMoveAPI System -----
    bool startup(e_log_severity_level log_level)
    {
        bool success = true;

        log_init(log_level);

        // Attempt to connect to the server
        if (success)
        {
            if (!m_network_manager.startup())
            {
                CLIENT_LOG_ERROR("ClientPSMoveAPI") << "Failed to initialize the client network manager" << std::endl;
                success = false;
            }
        }

        if (success)
        {
            CLIENT_LOG_INFO("ClientPSMoveAPI") << "Successfully initialized ClientPSMoveAPI" << std::endl;
        }

        return success;
    }

    void update()
    {
        // Drop an unread messages from the previous call to update
        m_message_queue.clear();

        // Drop all of the message parameters
        // NOTE: std::vector::clear() calls the destructor on each element in the vector
        // This will decrement the last ref count to the parameter data, causing them to get cleaned up.
        m_response_reference_cache.clear();
        m_event_reference_cache.clear();

        // Process incoming/outgoing networking requests
        m_network_manager.update();
    }

    bool poll_next_message(ClientPSMoveAPI::Message *message, size_t message_size)
    {
        bool bHasMessage = false;

        if (m_message_queue.size() > 0)
        {
            const ClientPSMoveAPI::Message &first = m_message_queue.front();

            assert(sizeof(ClientPSMoveAPI::Message) == message_size);
            assert(message != nullptr);
            memcpy(message, &first, sizeof(ClientPSMoveAPI::Message));

            m_message_queue.pop_front();

            // NOTE: We intentionally keep the message parameters around in the 
            // m_response_reference_cache and m_event_reference_cache since the
            // messages contain raw void pointers to the parameters, which
            // become invalid after the next call to update.

            bHasMessage = true;
        }

        return bHasMessage;
    }

    void shutdown()
    {
        // Close all active network connections
        m_network_manager.shutdown();

        // Drop an unread messages from the previous call to update
        m_message_queue.clear();

        // Drop all of the message parameters
        // NOTE: std::vector::clear() calls the destructor on each element in the vector
        // This will decrement the last ref count to the parameter data, causing them to get cleaned up.
        m_response_reference_cache.clear();
        m_event_reference_cache.clear();
    }

    // -- ClientPSMoveAPI Requests -----
    ClientControllerView * allocate_controller_view(int ControllerID)
    {
        ClientControllerView * view;

        // Use the same view if one already exists for the given controller id
        t_controller_view_map_iterator view_entry= m_controller_view_map.find(ControllerID);
        if (view_entry != m_controller_view_map.end())
        {
            view= view_entry->second;
        }
        else
        {
            // Create a new initialized controller view
            view= new ClientControllerView(ControllerID);

            // Add it to the map of controller
            m_controller_view_map.insert(t_id_controller_view_pair(ControllerID, view));
        }

        // Keep track of how many clients are listening to this view
        view->IncListenerCount();        
        
        return view;
    }

    void free_controller_view(ClientControllerView * view)
    {
        t_controller_view_map_iterator view_entry= m_controller_view_map.find(view->GetControllerID());
        assert(view_entry != m_controller_view_map.end());

        // Decrease the number of listeners to this view
        view->DecListenerCount();

        // If no one is listening to this controller anymore, free it from the map
        if (view->GetListenerCount() <= 0)
        {
            // Free the controller view allocated in allocate_controller_view
            delete view_entry->second;
            view_entry->second= nullptr;

            // Remove the entry from the map
            m_controller_view_map.erase(view_entry);
        }
    }

    ClientPSMoveAPI::t_request_id start_controller_data_stream(ClientControllerView * view, unsigned int flags)
    {
        CLIENT_LOG_INFO("start_controller_data_stream") << "requesting controller stream start for PSMoveID: " << view->GetControllerID() << std::endl;

        // Tell the psmove service that we are acquiring this controller
        RequestPtr request(new PSMoveProtocol::Request());
        request->set_type(PSMoveProtocol::Request_RequestType_START_CONTROLLER_DATA_STREAM);
        request->mutable_request_start_psmove_data_stream()->set_controller_id(view->GetControllerID());

        if ((flags & ClientPSMoveAPI::includeRawSensorData) > 0)
        {
            request->mutable_request_start_psmove_data_stream()->set_include_raw_sensor_data(true);
        }

        m_request_manager.send_request(request);

        return request->request_id();
    }

    ClientPSMoveAPI::t_request_id stop_controller_data_stream(ClientControllerView * view)
    {
        CLIENT_LOG_INFO("stop_controller_data_stream") << "requesting controller stream stop for PSMoveID: " << view->GetControllerID() << std::endl;

        // Tell the psmove service that we are releasing this controller
        RequestPtr request(new PSMoveProtocol::Request());
        request->set_type(PSMoveProtocol::Request_RequestType_STOP_CONTROLLER_DATA_STREAM);
        request->mutable_request_stop_psmove_data_stream()->set_controller_id(view->GetControllerID());

        m_request_manager.send_request(request);

        return request->request_id();
    }

    ClientPSMoveAPI::t_request_id set_controller_rumble(ClientControllerView * view, float rumble_amount)
    {
        CLIENT_LOG_INFO("set_controller_rumble") << "request set rumble to " << rumble_amount << " for PSMoveID: " << view->GetControllerID() << std::endl;

        assert(m_controller_view_map.find(view->GetControllerID()) != m_controller_view_map.end());

        // Tell the psmove service to set the rumble controller
        // Internally rumble values are in the range [0, 255]
        RequestPtr request(new PSMoveProtocol::Request());
        request->set_type(PSMoveProtocol::Request_RequestType_SET_RUMBLE);
        request->mutable_request_rumble()->set_controller_id(view->GetControllerID());
        request->mutable_request_rumble()->set_rumble(static_cast<int>(rumble_amount * 255.f));

        m_request_manager.send_request(request);

        return request->request_id();
    }

    ClientPSMoveAPI::t_request_id set_led_color(
        ClientControllerView *view, 
        unsigned char r, unsigned char g, unsigned b)
    {
        CLIENT_LOG_INFO("set_controller_rumble") << "request set color to " << r << "," << g << "," << b << 
            " for PSMoveID: " << view->GetControllerID() << std::endl;

        assert(m_controller_view_map.find(view->GetControllerID()) != m_controller_view_map.end());

        // Tell the psmove service to set the rumble controller
        // Internally rumble values are in the range [0, 255]
        RequestPtr request(new PSMoveProtocol::Request());
        request->set_type(PSMoveProtocol::Request_RequestType_SET_LED_COLOR);
        request->mutable_set_led_color_request()->set_controller_id(view->GetControllerID());
        request->mutable_set_led_color_request()->set_r(static_cast<int>(r));
        request->mutable_set_led_color_request()->set_g(static_cast<int>(g));
        request->mutable_set_led_color_request()->set_b(static_cast<int>(b));

        m_request_manager.send_request(request);

        return request->request_id();
    }

    ClientPSMoveAPI::t_request_id reset_pose(ClientControllerView * view)
    {
        CLIENT_LOG_INFO("set_controller_rumble") << "requesting pose reset for PSMoveID: " << view->GetControllerID() << std::endl;

        // Tell the psmove service to set the current orientation of the given controller as the identity pose
        RequestPtr request(new PSMoveProtocol::Request());
        request->set_type(PSMoveProtocol::Request_RequestType_RESET_POSE);
        request->mutable_reset_pose()->set_controller_id(view->GetControllerID());
        
        m_request_manager.send_request(request);

        return request->request_id();
    }

    ClientPSMoveAPI::t_request_id send_opaque_request(
        ClientPSMoveAPI::t_request_handle request_handle)
    {
        RequestPtr &request= *reinterpret_cast<RequestPtr *>(request_handle);

        m_request_manager.send_request(request);

        return request->request_id();
    }

    // IDataFrameListener
    virtual void handle_data_frame(DeviceDataFramePtr data_frame) override
    {
        switch (data_frame->device_category())
        {
        case PSMoveProtocol::DeviceDataFrame::CONTROLLER:
            {
                const PSMoveProtocol::DeviceDataFrame_ControllerDataPacket& controller_packet= data_frame->controller_data_packet();

                CLIENT_LOG_TRACE("handle_data_frame") 
                    << "received data frame for ControllerID: " 
                    << controller_packet.controller_id() << std::endl;

                t_controller_view_map_iterator view_entry = m_controller_view_map.find(controller_packet.controller_id());

                if (view_entry != m_controller_view_map.end())
                {
                    ClientControllerView * view = view_entry->second;

                    view->ApplyControllerDataFrame(&controller_packet);
                }
            } break;
        case PSMoveProtocol::DeviceDataFrame::TRACKER:
            {
                const PSMoveProtocol::DeviceDataFrame_TrackerDataPacket& tracker_packet = data_frame->tracker_data_packet();

                CLIENT_LOG_TRACE("handle_data_frame")
                    << "received data frame for TrackerID: "
                    << tracker_packet.tracker_id() 
                    << ". Ignoring." << std::endl;

                // Clients don't care about tracker updates
            } break;
        }
    }

    // INotificationListener
    virtual void handle_notification(ResponsePtr notification) override
    {
        assert(notification->request_id() == -1);

        ClientPSMoveAPI::eClientPSMoveAPIEvent specificEventType= ClientPSMoveAPI::opaqueServiceEvent;

<<<<<<< HEAD
            // See if we can translate this to an event type a client without protocol access can see
            switch(notification->type())
            {
            case PSMoveProtocol::Response_ResponseType_CONTROLLER_LIST_UPDATED:
                specificEventType= ClientPSMoveAPI::controllerListUpdated;
                break;
            case PSMoveProtocol::Response_ResponseType_TRACKER_LIST_UPDATED:
                specificEventType = ClientPSMoveAPI::trackerListUpdated;
                break;
            }

            m_event_callback(
                specificEventType,
                static_cast<ClientPSMoveAPI::t_event_data_handle>(notification.get()),
                m_event_callback_userdata);
=======
        // See if we can translate this to an event type a client without protocol access can see
        switch(notification->type())
        {
        case PSMoveProtocol::Response_ResponseType_CONTROLLER_LIST_UPDATED:
            specificEventType= ClientPSMoveAPI::controllerListUpdated;
            break;
        case PSMoveProtocol::Response_ResponseType_TRACKER_LIST_UPDATED:
            specificEventType = ClientPSMoveAPI::trackerListUpdated;
            break;
        case PSMoveProtocol::Response_ResponseType_HMD_LIST_UPDATED:
            specificEventType = ClientPSMoveAPI::hmdListUpdated;
            break;
>>>>>>> 77c9857c
        }

        enqueue_event_message(specificEventType, notification);
    }

    // IClientNetworkEventListener
    virtual void handle_server_connection_opened() override
    {
        CLIENT_LOG_INFO("handle_server_connection_opened") << "Connected to service" << std::endl;

        enqueue_event_message(ClientPSMoveAPI::connectedToService, ResponsePtr());
    }

    virtual void handle_server_connection_open_failed(const boost::system::error_code& ec) override
    {
        CLIENT_LOG_ERROR("handle_server_connection_open_failed") << "Failed to connect to service: " << ec.message() << std::endl;

        enqueue_event_message(ClientPSMoveAPI::failedToConnectToService, ResponsePtr());
    }

    virtual void handle_server_connection_closed() override
    {
        CLIENT_LOG_INFO("handle_server_connection_closed") << "Disconnected from service" << std::endl;

        enqueue_event_message(ClientPSMoveAPI::disconnectedFromService, ResponsePtr());
    }

    virtual void handle_server_connection_close_failed(const boost::system::error_code& ec) override
    {
        CLIENT_LOG_ERROR("handle_server_connection_close_failed") << "Error disconnecting from service: " << ec.message() << std::endl;
    }

    virtual void handle_server_connection_socket_error(const boost::system::error_code& ec) override
    {
        CLIENT_LOG_ERROR("handle_server_connection_close_failed") << "Socket error: " << ec.message() << std::endl;
    }

    // Request Manager Callback
    static void enqueue_response_message(
        ClientPSMoveAPI::eClientPSMoveResultCode result_code,
        const ClientPSMoveAPI::t_request_id request_id,
        ResponsePtr response,
        void *userdata)
    {
        ClientPSMoveAPIImpl *this_ptr= reinterpret_cast<ClientPSMoveAPIImpl *>(userdata);
        ClientPSMoveAPI::Message message;

        memset(&message, 0, sizeof(ClientPSMoveAPI::Message));
        message.payload_type = ClientPSMoveAPI::_messagePayloadType_Response;
        message.response_data.request_id = request_id;
        message.response_data.result_code = result_code;
        //NOTE: This pointer is only safe until the next update call to update is made
        message.response_data.response_handle = (bool)response ? static_cast<const void *>(response.get()) : nullptr;

        // Add the message to the message queue
        this_ptr->m_message_queue.push_back(message);

        // Maintain a reference to the response until the next update
        if (response)
        {
            this_ptr->m_response_reference_cache.push_back(response);
        }
    }

    void enqueue_event_message(
        ClientPSMoveAPI::eClientPSMoveAPIEvent event_type,
        ResponsePtr event)
    {
        ClientPSMoveAPI::Message message;

        memset(&message, 0, sizeof(ClientPSMoveAPI::Message));
        message.payload_type = ClientPSMoveAPI::_messagePayloadType_Event;
        message.event_data.event_type= event_type;
        //NOTE: This pointer is only safe until the next update call to update is made
        message.event_data.event_data_handle = (bool)event ? static_cast<const void *>(event.get()) : nullptr;

        // Add the message to the message queue
        m_message_queue.push_back(message);

        // Maintain a reference to the event until the next update
        if (event)
        {
            m_event_reference_cache.push_back(event);
        }
    }

private:
    ClientRequestManager m_request_manager;
    ClientNetworkManager m_network_manager;
    
    t_controller_view_map m_controller_view_map;

    // Queue of message received from the most recent call to update()
    // This queue will be emptied automatically at the next call to update().
    t_message_queue m_message_queue;

    // These vectors are used solely to keep the ref counted pointers to the 
    // response and event parameter data valid until the next update call.
    // The message queue contains raw void pointers to the response and event data.
    t_response_reference_cache m_response_reference_cache;
    t_event_reference_cache m_event_reference_cache;
};

//-- ClientPSMoveAPI -----
class ClientPSMoveAPIImpl *ClientPSMoveAPI::m_implementation_ptr = nullptr;

bool ClientPSMoveAPI::startup(
    const std::string &host, 
    const std::string &port,
    e_log_severity_level log_level)
{
    bool success= true;

    if (ClientPSMoveAPI::m_implementation_ptr == nullptr)
    {
        ClientPSMoveAPI::m_implementation_ptr = new ClientPSMoveAPIImpl(host, port);
        success= ClientPSMoveAPI::m_implementation_ptr->startup(log_level);
    }

    return success;
}

bool ClientPSMoveAPI::has_started()
{
    return ClientPSMoveAPI::m_implementation_ptr != nullptr;
}

void ClientPSMoveAPI::update()
{
    if (ClientPSMoveAPI::m_implementation_ptr != nullptr)
    {
        ClientPSMoveAPI::m_implementation_ptr->update();
    }
}

bool ClientPSMoveAPI::poll_next_message(ClientPSMoveAPI::Message *message, size_t message_size)
{
    bool bResult = false;

    if (ClientPSMoveAPI::m_implementation_ptr != nullptr)
    {
        bResult= ClientPSMoveAPI::m_implementation_ptr->poll_next_message(message, message_size);
    }

    return bResult;
}

void ClientPSMoveAPI::shutdown()
{
    if (ClientPSMoveAPI::m_implementation_ptr != nullptr)
    {
        ClientPSMoveAPI::m_implementation_ptr->shutdown();
        
        delete ClientPSMoveAPI::m_implementation_ptr;

        ClientPSMoveAPI::m_implementation_ptr = nullptr;
    }
}

ClientControllerView * ClientPSMoveAPI::allocate_controller_view(int ControllerID)
{
    ClientControllerView * view;

    if (ClientPSMoveAPI::m_implementation_ptr != nullptr)
    {
        view= ClientPSMoveAPI::m_implementation_ptr->allocate_controller_view(ControllerID);
    }

    return view;
}

void ClientPSMoveAPI::free_controller_view(ClientControllerView * view)
{
    if (ClientPSMoveAPI::m_implementation_ptr != nullptr)
    {
        ClientPSMoveAPI::m_implementation_ptr->free_controller_view(view);
    }
}

ClientPSMoveAPI::t_request_id 
ClientPSMoveAPI::start_controller_data_stream(
    ClientControllerView * view, 
    unsigned int flags)
{
    ClientPSMoveAPI::t_request_id request_id= ClientPSMoveAPI::INVALID_REQUEST_ID;

    if (ClientPSMoveAPI::m_implementation_ptr != nullptr)
    {
        request_id= ClientPSMoveAPI::m_implementation_ptr->start_controller_data_stream(view, flags);
    }

    return request_id;
}

ClientPSMoveAPI::t_request_id 
ClientPSMoveAPI::stop_controller_data_stream(
    ClientControllerView * view)
{
    ClientPSMoveAPI::t_request_id request_id= ClientPSMoveAPI::INVALID_REQUEST_ID;

    if (ClientPSMoveAPI::m_implementation_ptr != nullptr)
    {
        request_id= ClientPSMoveAPI::m_implementation_ptr->stop_controller_data_stream(view);
    }

    return request_id;
}

ClientPSMoveAPI::t_request_id 
ClientPSMoveAPI::set_controller_rumble(
    ClientControllerView * view, 
    float rumble_amount)
{
    ClientPSMoveAPI::t_request_id request_id= ClientPSMoveAPI::INVALID_REQUEST_ID;

    if (ClientPSMoveAPI::m_implementation_ptr != nullptr)
    {
        request_id= ClientPSMoveAPI::m_implementation_ptr->set_controller_rumble(view, rumble_amount);
    }

    return request_id;
}

ClientPSMoveAPI::t_request_id 
ClientPSMoveAPI::set_led_color(
    ClientControllerView *view, 
    unsigned char r, unsigned char g, unsigned b)
{
    ClientPSMoveAPI::t_request_id request_id= ClientPSMoveAPI::INVALID_REQUEST_ID;

    if (ClientPSMoveAPI::m_implementation_ptr != nullptr)
    {
        request_id= ClientPSMoveAPI::m_implementation_ptr->set_led_color(view, r, g, b);
    }

    return request_id;
}

ClientPSMoveAPI::t_request_id 
ClientPSMoveAPI::reset_pose(
    ClientControllerView * view)
{
    ClientPSMoveAPI::t_request_id request_id= ClientPSMoveAPI::INVALID_REQUEST_ID;

    if (ClientPSMoveAPI::m_implementation_ptr != nullptr)
    {
        request_id= ClientPSMoveAPI::m_implementation_ptr->reset_pose(view);
    }

    return request_id;
}

ClientPSMoveAPI::t_request_id 
ClientPSMoveAPI::send_opaque_request(
    ClientPSMoveAPI::t_request_handle request_handle)
{
    ClientPSMoveAPI::t_request_id request_id= ClientPSMoveAPI::INVALID_REQUEST_ID;

    if (ClientPSMoveAPI::m_implementation_ptr != nullptr)
    {
        request_id= ClientPSMoveAPI::m_implementation_ptr->send_opaque_request(request_handle);
    }

    return request_id;
}<|MERGE_RESOLUTION|>--- conflicted
+++ resolved
@@ -310,23 +310,6 @@
 
         ClientPSMoveAPI::eClientPSMoveAPIEvent specificEventType= ClientPSMoveAPI::opaqueServiceEvent;
 
-<<<<<<< HEAD
-            // See if we can translate this to an event type a client without protocol access can see
-            switch(notification->type())
-            {
-            case PSMoveProtocol::Response_ResponseType_CONTROLLER_LIST_UPDATED:
-                specificEventType= ClientPSMoveAPI::controllerListUpdated;
-                break;
-            case PSMoveProtocol::Response_ResponseType_TRACKER_LIST_UPDATED:
-                specificEventType = ClientPSMoveAPI::trackerListUpdated;
-                break;
-            }
-
-            m_event_callback(
-                specificEventType,
-                static_cast<ClientPSMoveAPI::t_event_data_handle>(notification.get()),
-                m_event_callback_userdata);
-=======
         // See if we can translate this to an event type a client without protocol access can see
         switch(notification->type())
         {
@@ -336,10 +319,7 @@
         case PSMoveProtocol::Response_ResponseType_TRACKER_LIST_UPDATED:
             specificEventType = ClientPSMoveAPI::trackerListUpdated;
             break;
-        case PSMoveProtocol::Response_ResponseType_HMD_LIST_UPDATED:
-            specificEventType = ClientPSMoveAPI::hmdListUpdated;
-            break;
->>>>>>> 77c9857c
+
         }
 
         enqueue_event_message(specificEventType, notification);
