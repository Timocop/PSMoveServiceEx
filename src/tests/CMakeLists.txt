--- conflicted
+++ resolved
@@ -1,369 +1,365 @@
-set(ROOT_DIR ${CMAKE_CURRENT_LIST_DIR}/../..)
-
-# Common dependencies
-SET(PLATFORM_LIBS)
-
-# Platform specific libraries
-IF(${CMAKE_SYSTEM_NAME} MATCHES "Darwin")
-    find_library(IOKIT_FRAMEWORK IOKit)
-    find_library(COREFOUNDATION_FRAMEWORK CoreFoundation)
-    #find_library(QUARTZCORE QuartzCore)
-    find_library(APPKIT_FRAMEWORK AppKit)
-    #find_library(QTKIT QTKit)
-    find_library(AVFOUNDATION AVFoundation)
-    find_library(IOBLUETOOTH IOBluetooth)
-    #stdc++ ${QUARTZCORE} ${APPKIT_FRAMEWORK} ${QTKIT} ${AVFOUNDATION}
-    list(APPEND PLATFORM_LIBS
-        ${COREFOUNDATION_FRAMEWORK}
-        ${IOKIT_FRAMEWORK}
-        ${APPKIT_FRAMEWORK}
-        ${AVFOUNDATION}
-        ${IOBLUETOOTH})
-ELSEIF(${CMAKE_SYSTEM_NAME} MATCHES "Windows")
-    #OpenCV extra dependencies: comctl32 gdi32 ole32 setupapi ws2_32 vfw32
-    #setupapi required by hidapi
-    list(APPEND PLATFORM_LIBS setupapi)
-    IF(MINGW)
-        #list(APPEND PLATFORM_LIBS stdc++)
-    ENDIF(MINGW)
-ELSE() #Linux
-ENDIF()
-
-IF(MSVC) # Disable asio auto linking in date-time and regex
-add_definitions(-DBOOST_DATE_TIME_NO_LIB)
-add_definitions(-DBOOST_REGEX_NO_LIB)
-ENDIF()
-
-#
-# TEST_CONFIGMANAGER
-#
-
-SET(TEST_CONFIG_SRC)
-SET(TEST_CONFIG_INCL_DIRS)
-SET(TEST_CONFIG_REQ_LIBS)
-
-# Dependencies
-
-# Boost
-# TODO: Eliminate boost::filesystem with C++14
-FIND_PACKAGE(Boost REQUIRED QUIET COMPONENTS filesystem system)
-list(APPEND TEST_CONFIG_INCL_DIRS ${Boost_INCLUDE_DIRS})
-list(APPEND TEST_CONFIG_REQ_LIBS ${Boost_LIBRARIES})
-
-# Our custom ConfigManager classes
-# We are not including the PSMoveService project on purpose.
-list(APPEND TEST_CONFIG_INCL_DIRS 
-    ${ROOT_DIR}/src/psmoveservice/PSMoveConfig
-    ${ROOT_DIR}/src/psmoveservice/Device/Interface
-    ${ROOT_DIR}/src/psmoveservice/Server)
-list(APPEND TEST_CONFIG_SRC
-    ${ROOT_DIR}/src/psmoveservice/PSMoveConfig/PSMoveConfig.h
-    ${ROOT_DIR}/src/psmoveservice/PSMoveConfig/PSMoveConfig.cpp
-    ${ROOT_DIR}/src/psmoveservice/Device/Interface/DeviceInterface.h
-    ${ROOT_DIR}/src/psmoveservice/Server/ServerUtility.h
-    ${ROOT_DIR}/src/psmoveservice/Server/ServerUtility.cpp)
-
-add_executable(test_config ${CMAKE_CURRENT_LIST_DIR}/test_config.cpp ${TEST_CONFIG_SRC})
-target_include_directories(test_config PUBLIC ${TEST_CONFIG_INCL_DIRS})
-target_link_libraries(test_config ${PLATFORM_LIBS} ${TEST_CONFIG_REQ_LIBS})
-SET_TARGET_PROPERTIES(test_config PROPERTIES FOLDER Test)
-
-# Install    
-IF(${CMAKE_SYSTEM_NAME} MATCHES "Windows")
-    install(TARGETS test_config
-        RUNTIME DESTINATION ${ROOT_DIR}/${ARCH_LABEL}/bin
-        LIBRARY DESTINATION ${ROOT_DIR}/${ARCH_LABEL}/lib
-        ARCHIVE DESTINATION ${ROOT_DIR}/${ARCH_LABEL}/lib)
-ELSE() #Linux/Darwin
-ENDIF()
-
-#
-# TEST_CAMERA
-#
-
-SET(TEST_CAMERA_SRC)
-SET(TEST_CAMERA_INCL_DIRS)
-SET(TEST_CAMERA_REQ_LIBS)
-
-# Boost
-FIND_PACKAGE(Boost REQUIRED QUIET COMPONENTS atomic)
-list(APPEND TEST_CAMERA_INCL_DIRS ${Boost_INCLUDE_DIRS})
-list(APPEND TEST_CAMERA_REQ_LIBS ${Boost_LIBRARIES})
-
-# OpenCV
-set(OpenCV_STATIC ON)
-FIND_PACKAGE(OpenCV REQUIRED)
-IF ("${OpenCV_LIBS}" STREQUAL "")
-    message("OpenCV Libs was empty! Manually setting.")
-    list(APPEND OpenCV_LIBS opencv_core opencv_imgproc opencv_calib3d opencv_video opencv_features2d opencv_ml opencv_highgui opencv_objdetect)
-ENDIF()
-IF ("${OpenCV_INCLUDE_DIRS}" STREQUAL "" AND ${OpenCV_DIR})
-    message("OpenCV include dirs was empty! Manually setting.")
-    set (OpenCV_INCLUDE_DIRS ${OpenCV_DIR}\include)
-ENDIF()
-list(APPEND TEST_CAMERA_INCL_DIRS ${OpenCV_INCLUDE_DIRS})
-list(APPEND TEST_CAMERA_REQ_LIBS ${OpenCV_LIBS})
-
-# PS3EYEDriver - only necessary on Mac and Win64, but can be used in Win32 (I think)
-IF (${CMAKE_SYSTEM_NAME} MATCHES "Darwin"
-    OR (${CMAKE_SYSTEM_NAME} MATCHES "Windows"))
-    #PS3EYEDriver
-    list(APPEND TEST_CAMERA_INCL_DIRS ${ROOT_DIR}/thirdparty/PS3EYEDriver/src)
-    list(APPEND TEST_CAMERA_SRC
-        ${ROOT_DIR}/thirdparty/PS3EYEDriver/src/ps3eye.h
-        ${ROOT_DIR}/thirdparty/PS3EYEDriver/src/ps3eye.cpp)
-    #Requires libusb
-    find_package(USB1 REQUIRED)
-    list(APPEND TEST_CAMERA_INCL_DIRS ${LIBUSB_INCLUDE_DIR})
-    list(APPEND TEST_CAMERA_REQ_LIBS ${LIBUSB_LIBRARIES})
-    add_definitions(-DHAVE_PS3EYE)
-ENDIF()
-
-# CL EYE - only on Win32
-SET(ISWIN32 FALSE)
-IF(${CMAKE_SYSTEM_NAME} MATCHES "Windows"
-    AND NOT(${CMAKE_C_SIZEOF_DATA_PTR} EQUAL 8))
-    SET(ISWIN32 TRUE)
-    add_definitions(-DHAVE_CLEYE)
-    list(APPEND TEST_CAMERA_INCL_DIRS ${ROOT_DIR}/thirdparty/CLEYE)
-    list(APPEND TEST_CAMERA_REQ_LIBS ${ROOT_DIR}/thirdparty/CLEYE/x86/lib/CLEyeMulticam.lib)
-    find_path(CL_EYE_SDK_PATH CLEyeMulticam.dll
-        HINTS C:/Windows/SysWOW64)
-    #The non-Multicam version does not require any libs/dlls/includes
-    #Uses OpenCV for video. Uses the registry for settings (maybe OpenCV for settings?)
-    #But libusb is required for enumerating the devices and checking for the CL Eye Driver.
-    find_package(USB1 REQUIRED)
-    list(APPEND TEST_CAMERA_INCL_DIRS ${LIBUSB_INCLUDE_DIR})
-    list(APPEND TEST_CAMERA_REQ_LIBS ${LIBUSB_LIBRARIES})
-
-    # Windows utilities for querying driver infomation (provider name)
-    list(APPEND TEST_CAMERA_INCL_DIRS ${ROOT_DIR}/src/psmoveservice/Platform)
-    list(APPEND TEST_CAMERA_SRC ${ROOT_DIR}/src/psmoveservice/Platform/USBDeviceInterfaceWin32.cpp)
-ENDIF()
-
-# Our custom OpenCV VideoCapture classes
-# We are not including the PSMoveService project on purpose.
-list(APPEND TEST_CAMERA_INCL_DIRS 
-    ${ROOT_DIR}/src/psmoveclient/
-    ${ROOT_DIR}/src/psmoveservice/PSMoveTracker/PSEye)
-list(APPEND TEST_CAMERA_SRC
-    ${ROOT_DIR}/src/psmoveclient/ClientConstants.h
-    ${ROOT_DIR}/src/psmoveservice/PSMoveTracker/PSEye/PSEyeVideoCapture.h
-    ${ROOT_DIR}/src/psmoveservice/PSMoveTracker/PSEye/PSEyeVideoCapture.cpp)
-
-# The test_camera app
-add_executable(test_camera ${CMAKE_CURRENT_LIST_DIR}/test_camera.cpp ${TEST_CAMERA_SRC})
-target_include_directories(test_camera PUBLIC ${TEST_CAMERA_INCL_DIRS})
-target_link_libraries(test_camera ${PLATFORM_LIBS} ${TEST_CAMERA_REQ_LIBS})
-SET_TARGET_PROPERTIES(test_camera PROPERTIES FOLDER Test)
-
-IF(${ISWIN32})
-    IF(${CL_EYE_SDK_PATH} STREQUAL "CL_EYE_SDK_PATH-NOTFOUND")
-        #If the developer does not have CLEyeMulticam.dll on their system,
-        #copy it to the correct directory to prevent crashes.
-        #If we distribute binaries (e.g., a server to use alongside a UE4 plugin)
-        #then we will distribute it with this DLL with the server exe.
-        #It will be up to CLEYE SDK users to delete this version of the DLL
-        #to use their system version.
-        add_custom_command(TARGET test_camera POST_BUILD
-            COMMAND ${CMAKE_COMMAND} -E copy_if_different
-                "${ROOT_DIR}/thirdparty/CLEYE/x86/bin/CLEyeMulticam.dll"
-                $<TARGET_FILE_DIR:test_camera>)
-    ENDIF()#CL_EYE not found
-ENDIF()#ISWIN32
-
-# Install    
-IF(${CMAKE_SYSTEM_NAME} MATCHES "Windows")
-    install(TARGETS test_camera
-        RUNTIME DESTINATION ${ROOT_DIR}/${ARCH_LABEL}/bin
-        LIBRARY DESTINATION ${ROOT_DIR}/${ARCH_LABEL}/lib
-        ARCHIVE DESTINATION ${ROOT_DIR}/${ARCH_LABEL}/lib)
-ELSE() #Linux/Darwin
-ENDIF()
-
-#
-# Test Controller
-#
-
-SET(TEST_CTRLR_SRC)
-SET(TEST_CTRLR_INCL_DIRS)
-SET(TEST_CTRLR_REQ_LIBS)
-
-# Dependencies
-
-# hidapi
-include_directories(${ROOT_DIR}/thirdparty/hidapi/hidapi)
-IF(${CMAKE_SYSTEM_NAME} MATCHES "Windows")
-    set(HIDAPI_SRC ${ROOT_DIR}/thirdparty/hidapi/windows/hid.c)
-ELSEIF(${CMAKE_SYSTEM_NAME} MATCHES "Darwin")
-    set(HIDAPI_SRC ${ROOT_DIR}/thirdparty/hidapi/mac/hid.c)      
-ELSE()
-    set(HIDAPI_SRC ${ROOT_DIR}/thirdparty/hidapi/linux/hid.c)
-ENDIF()
-list(APPEND TEST_CTRLR_SRC ${HIDAPI_SRC})
-
-#Bluetooth
-IF(${CMAKE_SYSTEM_NAME} MATCHES "Windows")
-ELSEIF(${CMAKE_SYSTEM_NAME} MATCHES "Darwin")
-    list(APPEND TEST_CTRLR_SRC ${ROOT_DIR}/src/psmoveservice/Platform/BluetoothQueriesOSX.mm)
-ELSE()
-ENDIF()
-
-# Boost
-# TODO: Eliminate boost::filesystem with C++14
-<<<<<<< HEAD
-FIND_PACKAGE(Boost REQUIRED QUIET COMPONENTS atomic chrono date_time filesystem log log_setup program_options system thread)
-=======
-FIND_PACKAGE(Boost REQUIRED QUIET COMPONENTS chrono filesystem program_options system thread)
->>>>>>> 3299ebc1
-list(APPEND TEST_CTRLR_INCL_DIRS ${Boost_INCLUDE_DIRS})
-list(APPEND TEST_CTRLR_REQ_LIBS ${Boost_LIBRARIES})
-
-# Eigen math library
-list(APPEND TEST_CTRLR_INCL_DIRS ${ROOT_DIR}/thirdparty/eigen/)
-
-# PSMoveController
-# We are not including the PSMoveService target on purpose, because this only tests
-# a small part of the service and should not depend on the whole thing building.
-list(APPEND TEST_CTRLR_INCL_DIRS
-    ${ROOT_DIR}/src/psmovemath/
-    ${ROOT_DIR}/src/psmoveservice/
-    ${ROOT_DIR}/src/psmoveservice/Server
-    ${ROOT_DIR}/src/psmoveservice/Device/Enumerator
-    ${ROOT_DIR}/src/psmoveservice/Device/Interface
-    ${ROOT_DIR}/src/psmoveservice/Platform
-    ${ROOT_DIR}/src/psmoveservice/PSMoveConfig
-    ${ROOT_DIR}/src/psmoveservice/PSMoveController)
-list(APPEND TEST_CTRLR_SRC    
-    ${ROOT_DIR}/src/psmovemath/MathAlignment.h
-    ${ROOT_DIR}/src/psmoveservice/Server/ServerLog.h
-    ${ROOT_DIR}/src/psmoveservice/Server/ServerLog.cpp
-    ${ROOT_DIR}/src/psmoveservice/Server/ServerUtility.h
-    ${ROOT_DIR}/src/psmoveservice/Server/ServerUtility.cpp
-    ${ROOT_DIR}/src/psmoveservice/Device/Enumerator/ControllerDeviceEnumerator.h    
-    ${ROOT_DIR}/src/psmoveservice/Device/Enumerator/ControllerDeviceEnumerator.cpp
-    ${ROOT_DIR}/src/psmoveservice/Platform/BluetoothQueries.h
-    ${ROOT_DIR}/src/psmoveservice/PSMoveConfig/PSMoveConfig.h
-    ${ROOT_DIR}/src/psmoveservice/PSMoveConfig/PSMoveConfig.cpp
-    ${ROOT_DIR}/src/psmoveservice/PSMoveController/PSMoveController.h
-    ${ROOT_DIR}/src/psmoveservice/PSMoveController/PSMoveController.cpp)
-
-# psmoveprotocol
-list(APPEND TEST_CTRLR_INCL_DIRS ${ROOT_DIR}/src/psmoveprotocol)
-list(APPEND TEST_CTRLR_REQ_LIBS PSMoveProtocol)
-
-add_executable(test_controller ${CMAKE_CURRENT_LIST_DIR}/test_controller.cpp ${TEST_CTRLR_SRC})
-target_include_directories(test_controller PUBLIC ${TEST_CTRLR_INCL_DIRS})
-target_link_libraries(test_controller ${PLATFORM_LIBS} ${TEST_CTRLR_REQ_LIBS})
-SET_TARGET_PROPERTIES(test_controller PROPERTIES FOLDER Test)
-
-# Install    
-IF(${CMAKE_SYSTEM_NAME} MATCHES "Windows")
-    install(TARGETS test_controller
-        RUNTIME DESTINATION ${ROOT_DIR}/${ARCH_LABEL}/bin
-        LIBRARY DESTINATION ${ROOT_DIR}/${ARCH_LABEL}/lib
-        ARCHIVE DESTINATION ${ROOT_DIR}/${ARCH_LABEL}/lib)
-ELSE() #Linux/Darwin
-ENDIF()
-
-#
-# TEST_CONSOLE_CLIENT
-#
-add_executable(test_console_client test_console_client.cpp)
-target_include_directories(test_console_client PUBLIC ${ROOT_DIR}/src/psmoveclient/)
-target_link_libraries(test_console_client PSMoveClient)
-SET_TARGET_PROPERTIES(test_console_client PROPERTIES FOLDER Test)
-
-# Install    
-IF(${CMAKE_SYSTEM_NAME} MATCHES "Windows")
-    install(TARGETS test_console_client
-        RUNTIME DESTINATION ${ROOT_DIR}/${ARCH_LABEL}/bin
-        LIBRARY DESTINATION ${ROOT_DIR}/${ARCH_LABEL}/lib
-        ARCHIVE DESTINATION ${ROOT_DIR}/${ARCH_LABEL}/lib)
-ELSE() #Linux/Darwin
-ENDIF()
-
-#
-# TEST_UDP_SERVER
-#
-
-SET(TEST_UDP_SERVER_INCL_DIRS)
-SET(TEST_UDP_SERVER_REQ_LIBS)
-
-# Dependencies
-
-# Boost
-find_package(Boost 1.59.0 REQUIRED QUIET COMPONENTS atomic chrono filesystem program_options system thread)
-list(APPEND TEST_UDP_SERVER_INCL_DIRS ${Boost_INCLUDE_DIRS})
-list(APPEND TEST_UDP_SERVER_REQ_LIBS ${Boost_LIBRARIES})
-
-# Boost.Application and type_index are header only (?)
-list(APPEND TEST_UDP_SERVER_INCL_DIRS
-    ${ROOT_DIR}/thirdparty/Boost.Application/include/
-    ${ROOT_DIR}/thirdparty/Boost.Application/example/
-    ${ROOT_DIR}/thirdparty/type_index/include/)
-
-add_executable(test_udp_server ${CMAKE_CURRENT_LIST_DIR}/test_udp_server.cpp)
-target_include_directories(test_udp_server PUBLIC ${TEST_UDP_SERVER_INCL_DIRS})
-target_link_libraries(test_udp_server ${PLATFORM_LIBS} ${TEST_UDP_SERVER_REQ_LIBS})
-SET_TARGET_PROPERTIES(test_udp_server PROPERTIES FOLDER Test)
-
-# Only set the admin privilege escalation on MSVC builds (for service operations)
-IF(MSVC)
-set_target_properties(test_udp_server PROPERTIES LINK_FLAGS "/level='requireAdministrator' /uiAccess='false'")
-ENDIF()
-
-# Install    
-IF(${CMAKE_SYSTEM_NAME} MATCHES "Windows")
-install(TARGETS test_udp_server
-    RUNTIME DESTINATION ${ROOT_DIR}/${ARCH_LABEL}/bin
-    LIBRARY DESTINATION ${ROOT_DIR}/${ARCH_LABEL}/lib
-    ARCHIVE DESTINATION ${ROOT_DIR}/${ARCH_LABEL}/lib)
-ELSE() #Linux/Darwin
-ENDIF()
-
-#
-# TEST_UDP_CLIENT
-#
-
-SET(TEST_UDP_CLIENT_INCL_DIRS)
-SET(TEST_UDP_CLIENT_REQ_LIBS)
-
-# Dependencies
-
-# Boost
-find_package(Boost 1.59.0 REQUIRED QUIET COMPONENTS system)
-list(APPEND TEST_UDP_CLIENT_INCL_DIRS ${Boost_INCLUDE_DIRS})
-list(APPEND TEST_UDP_CLIENT_REQ_LIBS ${Boost_LIBRARIES})
-
-add_executable(test_udp_client ${CMAKE_CURRENT_LIST_DIR}/test_udp_client.cpp)
-target_include_directories(test_udp_client PUBLIC ${TEST_UDP_CLIENT_INCL_DIRS})
-target_link_libraries(test_udp_client ${PLATFORM_LIBS} ${TEST_UDP_CLIENT_REQ_LIBS})
-SET_TARGET_PROPERTIES(test_udp_client PROPERTIES FOLDER Test)
-
-# Install    
-IF(${CMAKE_SYSTEM_NAME} MATCHES "Windows")
-install(TARGETS test_udp_client
-    RUNTIME DESTINATION ${ROOT_DIR}/${ARCH_LABEL}/bin
-    LIBRARY DESTINATION ${ROOT_DIR}/${ARCH_LABEL}/lib
-    ARCHIVE DESTINATION ${ROOT_DIR}/${ARCH_LABEL}/lib)
-ELSE() #Linux/Darwin
-ENDIF()
-
-#
-# TEST_OPTICAL_TRACKER
-#
-
-add_executable(test_optical_tracker ${CMAKE_CURRENT_LIST_DIR}/test_optical_tracker.cpp ${TEST_CAMERA_SRC} ${TEST_CTRLR_SRC})
-target_include_directories(test_optical_tracker PUBLIC ${TEST_CAMERA_INCL_DIRS} ${TEST_CTRLR_INCL_DIRS})
-target_link_libraries(test_optical_tracker ${PLATFORM_LIBS} ${TEST_CAMERA_REQ_LIBS} ${TEST_CTRLR_REQ_LIBS})
-SET_TARGET_PROPERTIES(test_optical_tracker PROPERTIES FOLDER Test)
-
-# Install
-IF(${CMAKE_SYSTEM_NAME} MATCHES "Windows")
-install(TARGETS test_optical_tracker
-RUNTIME DESTINATION ${ROOT_DIR}/${ARCH_LABEL}/bin
-LIBRARY DESTINATION ${ROOT_DIR}/${ARCH_LABEL}/lib
-ARCHIVE DESTINATION ${ROOT_DIR}/${ARCH_LABEL}/lib)
-ELSE() #Linux/Darwin
+set(ROOT_DIR ${CMAKE_CURRENT_LIST_DIR}/../..)
+
+# Common dependencies
+SET(PLATFORM_LIBS)
+
+# Platform specific libraries
+IF(${CMAKE_SYSTEM_NAME} MATCHES "Darwin")
+    find_library(IOKIT_FRAMEWORK IOKit)
+    find_library(COREFOUNDATION_FRAMEWORK CoreFoundation)
+    #find_library(QUARTZCORE QuartzCore)
+    find_library(APPKIT_FRAMEWORK AppKit)
+    #find_library(QTKIT QTKit)
+    find_library(AVFOUNDATION AVFoundation)
+    find_library(IOBLUETOOTH IOBluetooth)
+    #stdc++ ${QUARTZCORE} ${APPKIT_FRAMEWORK} ${QTKIT} ${AVFOUNDATION}
+    list(APPEND PLATFORM_LIBS
+        ${COREFOUNDATION_FRAMEWORK}
+        ${IOKIT_FRAMEWORK}
+        ${APPKIT_FRAMEWORK}
+        ${AVFOUNDATION}
+        ${IOBLUETOOTH})
+ELSEIF(${CMAKE_SYSTEM_NAME} MATCHES "Windows")
+    #OpenCV extra dependencies: comctl32 gdi32 ole32 setupapi ws2_32 vfw32
+    #setupapi required by hidapi
+    list(APPEND PLATFORM_LIBS setupapi)
+    IF(MINGW)
+        #list(APPEND PLATFORM_LIBS stdc++)
+    ENDIF(MINGW)
+ELSE() #Linux
+ENDIF()
+
+IF(MSVC) # Disable asio auto linking in date-time and regex
+add_definitions(-DBOOST_DATE_TIME_NO_LIB)
+add_definitions(-DBOOST_REGEX_NO_LIB)
+ENDIF()
+
+#
+# TEST_CONFIGMANAGER
+#
+
+SET(TEST_CONFIG_SRC)
+SET(TEST_CONFIG_INCL_DIRS)
+SET(TEST_CONFIG_REQ_LIBS)
+
+# Dependencies
+
+# Boost
+# TODO: Eliminate boost::filesystem with C++14
+FIND_PACKAGE(Boost REQUIRED QUIET COMPONENTS filesystem system)
+list(APPEND TEST_CONFIG_INCL_DIRS ${Boost_INCLUDE_DIRS})
+list(APPEND TEST_CONFIG_REQ_LIBS ${Boost_LIBRARIES})
+
+# Our custom ConfigManager classes
+# We are not including the PSMoveService project on purpose.
+list(APPEND TEST_CONFIG_INCL_DIRS 
+    ${ROOT_DIR}/src/psmoveservice/PSMoveConfig
+    ${ROOT_DIR}/src/psmoveservice/Device/Interface
+    ${ROOT_DIR}/src/psmoveservice/Server)
+list(APPEND TEST_CONFIG_SRC
+    ${ROOT_DIR}/src/psmoveservice/PSMoveConfig/PSMoveConfig.h
+    ${ROOT_DIR}/src/psmoveservice/PSMoveConfig/PSMoveConfig.cpp
+    ${ROOT_DIR}/src/psmoveservice/Device/Interface/DeviceInterface.h
+    ${ROOT_DIR}/src/psmoveservice/Server/ServerUtility.h
+    ${ROOT_DIR}/src/psmoveservice/Server/ServerUtility.cpp)
+
+add_executable(test_config ${CMAKE_CURRENT_LIST_DIR}/test_config.cpp ${TEST_CONFIG_SRC})
+target_include_directories(test_config PUBLIC ${TEST_CONFIG_INCL_DIRS})
+target_link_libraries(test_config ${PLATFORM_LIBS} ${TEST_CONFIG_REQ_LIBS})
+SET_TARGET_PROPERTIES(test_config PROPERTIES FOLDER Test)
+
+# Install    
+IF(${CMAKE_SYSTEM_NAME} MATCHES "Windows")
+    install(TARGETS test_config
+        RUNTIME DESTINATION ${ROOT_DIR}/${ARCH_LABEL}/bin
+        LIBRARY DESTINATION ${ROOT_DIR}/${ARCH_LABEL}/lib
+        ARCHIVE DESTINATION ${ROOT_DIR}/${ARCH_LABEL}/lib)
+ELSE() #Linux/Darwin
+ENDIF()
+
+#
+# TEST_CAMERA
+#
+
+SET(TEST_CAMERA_SRC)
+SET(TEST_CAMERA_INCL_DIRS)
+SET(TEST_CAMERA_REQ_LIBS)
+
+# Boost
+FIND_PACKAGE(Boost REQUIRED QUIET COMPONENTS atomic)
+list(APPEND TEST_CAMERA_INCL_DIRS ${Boost_INCLUDE_DIRS})
+list(APPEND TEST_CAMERA_REQ_LIBS ${Boost_LIBRARIES})
+
+# OpenCV
+set(OpenCV_STATIC ON)
+FIND_PACKAGE(OpenCV REQUIRED)
+IF ("${OpenCV_LIBS}" STREQUAL "")
+    message("OpenCV Libs was empty! Manually setting.")
+    list(APPEND OpenCV_LIBS opencv_core opencv_imgproc opencv_calib3d opencv_video opencv_features2d opencv_ml opencv_highgui opencv_objdetect)
+ENDIF()
+IF ("${OpenCV_INCLUDE_DIRS}" STREQUAL "" AND ${OpenCV_DIR})
+    message("OpenCV include dirs was empty! Manually setting.")
+    set (OpenCV_INCLUDE_DIRS ${OpenCV_DIR}\include)
+ENDIF()
+list(APPEND TEST_CAMERA_INCL_DIRS ${OpenCV_INCLUDE_DIRS})
+list(APPEND TEST_CAMERA_REQ_LIBS ${OpenCV_LIBS})
+
+# PS3EYEDriver - only necessary on Mac and Win64, but can be used in Win32 (I think)
+IF (${CMAKE_SYSTEM_NAME} MATCHES "Darwin"
+    OR (${CMAKE_SYSTEM_NAME} MATCHES "Windows"))
+    #PS3EYEDriver
+    list(APPEND TEST_CAMERA_INCL_DIRS ${ROOT_DIR}/thirdparty/PS3EYEDriver/src)
+    list(APPEND TEST_CAMERA_SRC
+        ${ROOT_DIR}/thirdparty/PS3EYEDriver/src/ps3eye.h
+        ${ROOT_DIR}/thirdparty/PS3EYEDriver/src/ps3eye.cpp)
+    #Requires libusb
+    find_package(USB1 REQUIRED)
+    list(APPEND TEST_CAMERA_INCL_DIRS ${LIBUSB_INCLUDE_DIR})
+    list(APPEND TEST_CAMERA_REQ_LIBS ${LIBUSB_LIBRARIES})
+    add_definitions(-DHAVE_PS3EYE)
+ENDIF()
+
+# CL EYE - only on Win32
+SET(ISWIN32 FALSE)
+IF(${CMAKE_SYSTEM_NAME} MATCHES "Windows"
+    AND NOT(${CMAKE_C_SIZEOF_DATA_PTR} EQUAL 8))
+    SET(ISWIN32 TRUE)
+    add_definitions(-DHAVE_CLEYE)
+    list(APPEND TEST_CAMERA_INCL_DIRS ${ROOT_DIR}/thirdparty/CLEYE)
+    list(APPEND TEST_CAMERA_REQ_LIBS ${ROOT_DIR}/thirdparty/CLEYE/x86/lib/CLEyeMulticam.lib)
+    find_path(CL_EYE_SDK_PATH CLEyeMulticam.dll
+        HINTS C:/Windows/SysWOW64)
+    #The non-Multicam version does not require any libs/dlls/includes
+    #Uses OpenCV for video. Uses the registry for settings (maybe OpenCV for settings?)
+    #But libusb is required for enumerating the devices and checking for the CL Eye Driver.
+    find_package(USB1 REQUIRED)
+    list(APPEND TEST_CAMERA_INCL_DIRS ${LIBUSB_INCLUDE_DIR})
+    list(APPEND TEST_CAMERA_REQ_LIBS ${LIBUSB_LIBRARIES})
+
+    # Windows utilities for querying driver infomation (provider name)
+    list(APPEND TEST_CAMERA_INCL_DIRS ${ROOT_DIR}/src/psmoveservice/Platform)
+    list(APPEND TEST_CAMERA_SRC ${ROOT_DIR}/src/psmoveservice/Platform/USBDeviceInterfaceWin32.cpp)
+ENDIF()
+
+# Our custom OpenCV VideoCapture classes
+# We are not including the PSMoveService project on purpose.
+list(APPEND TEST_CAMERA_INCL_DIRS 
+    ${ROOT_DIR}/src/psmoveclient/
+    ${ROOT_DIR}/src/psmoveservice/PSMoveTracker/PSEye)
+list(APPEND TEST_CAMERA_SRC
+    ${ROOT_DIR}/src/psmoveclient/ClientConstants.h
+    ${ROOT_DIR}/src/psmoveservice/PSMoveTracker/PSEye/PSEyeVideoCapture.h
+    ${ROOT_DIR}/src/psmoveservice/PSMoveTracker/PSEye/PSEyeVideoCapture.cpp)
+
+# The test_camera app
+add_executable(test_camera ${CMAKE_CURRENT_LIST_DIR}/test_camera.cpp ${TEST_CAMERA_SRC})
+target_include_directories(test_camera PUBLIC ${TEST_CAMERA_INCL_DIRS})
+target_link_libraries(test_camera ${PLATFORM_LIBS} ${TEST_CAMERA_REQ_LIBS})
+SET_TARGET_PROPERTIES(test_camera PROPERTIES FOLDER Test)
+
+IF(${ISWIN32})
+    IF(${CL_EYE_SDK_PATH} STREQUAL "CL_EYE_SDK_PATH-NOTFOUND")
+        #If the developer does not have CLEyeMulticam.dll on their system,
+        #copy it to the correct directory to prevent crashes.
+        #If we distribute binaries (e.g., a server to use alongside a UE4 plugin)
+        #then we will distribute it with this DLL with the server exe.
+        #It will be up to CLEYE SDK users to delete this version of the DLL
+        #to use their system version.
+        add_custom_command(TARGET test_camera POST_BUILD
+            COMMAND ${CMAKE_COMMAND} -E copy_if_different
+                "${ROOT_DIR}/thirdparty/CLEYE/x86/bin/CLEyeMulticam.dll"
+                $<TARGET_FILE_DIR:test_camera>)
+    ENDIF()#CL_EYE not found
+ENDIF()#ISWIN32
+
+# Install    
+IF(${CMAKE_SYSTEM_NAME} MATCHES "Windows")
+    install(TARGETS test_camera
+        RUNTIME DESTINATION ${ROOT_DIR}/${ARCH_LABEL}/bin
+        LIBRARY DESTINATION ${ROOT_DIR}/${ARCH_LABEL}/lib
+        ARCHIVE DESTINATION ${ROOT_DIR}/${ARCH_LABEL}/lib)
+ELSE() #Linux/Darwin
+ENDIF()
+
+#
+# Test Controller
+#
+
+SET(TEST_CTRLR_SRC)
+SET(TEST_CTRLR_INCL_DIRS)
+SET(TEST_CTRLR_REQ_LIBS)
+
+# Dependencies
+
+# hidapi
+include_directories(${ROOT_DIR}/thirdparty/hidapi/hidapi)
+IF(${CMAKE_SYSTEM_NAME} MATCHES "Windows")
+    set(HIDAPI_SRC ${ROOT_DIR}/thirdparty/hidapi/windows/hid.c)
+ELSEIF(${CMAKE_SYSTEM_NAME} MATCHES "Darwin")
+    set(HIDAPI_SRC ${ROOT_DIR}/thirdparty/hidapi/mac/hid.c)      
+ELSE()
+    set(HIDAPI_SRC ${ROOT_DIR}/thirdparty/hidapi/linux/hid.c)
+ENDIF()
+list(APPEND TEST_CTRLR_SRC ${HIDAPI_SRC})
+
+#Bluetooth
+IF(${CMAKE_SYSTEM_NAME} MATCHES "Windows")
+ELSEIF(${CMAKE_SYSTEM_NAME} MATCHES "Darwin")
+    list(APPEND TEST_CTRLR_SRC ${ROOT_DIR}/src/psmoveservice/Platform/BluetoothQueriesOSX.mm)
+ELSE()
+ENDIF()
+
+# Boost
+# TODO: Eliminate boost::filesystem with C++14
+FIND_PACKAGE(Boost REQUIRED QUIET COMPONENTS atomic chrono filesystem program_options system thread)
+list(APPEND TEST_CTRLR_INCL_DIRS ${Boost_INCLUDE_DIRS})
+list(APPEND TEST_CTRLR_REQ_LIBS ${Boost_LIBRARIES})
+
+# Eigen math library
+list(APPEND TEST_CTRLR_INCL_DIRS ${ROOT_DIR}/thirdparty/eigen/)
+
+# PSMoveController
+# We are not including the PSMoveService target on purpose, because this only tests
+# a small part of the service and should not depend on the whole thing building.
+list(APPEND TEST_CTRLR_INCL_DIRS
+    ${ROOT_DIR}/src/psmovemath/
+    ${ROOT_DIR}/src/psmoveservice/
+    ${ROOT_DIR}/src/psmoveservice/Server
+    ${ROOT_DIR}/src/psmoveservice/Device/Enumerator
+    ${ROOT_DIR}/src/psmoveservice/Device/Interface
+    ${ROOT_DIR}/src/psmoveservice/Platform
+    ${ROOT_DIR}/src/psmoveservice/PSMoveConfig
+    ${ROOT_DIR}/src/psmoveservice/PSMoveController)
+list(APPEND TEST_CTRLR_SRC    
+    ${ROOT_DIR}/src/psmovemath/MathAlignment.h
+    ${ROOT_DIR}/src/psmoveservice/Server/ServerLog.h
+    ${ROOT_DIR}/src/psmoveservice/Server/ServerLog.cpp
+    ${ROOT_DIR}/src/psmoveservice/Server/ServerUtility.h
+    ${ROOT_DIR}/src/psmoveservice/Server/ServerUtility.cpp
+    ${ROOT_DIR}/src/psmoveservice/Device/Enumerator/ControllerDeviceEnumerator.h    
+    ${ROOT_DIR}/src/psmoveservice/Device/Enumerator/ControllerDeviceEnumerator.cpp
+    ${ROOT_DIR}/src/psmoveservice/Platform/BluetoothQueries.h
+    ${ROOT_DIR}/src/psmoveservice/PSMoveConfig/PSMoveConfig.h
+    ${ROOT_DIR}/src/psmoveservice/PSMoveConfig/PSMoveConfig.cpp
+    ${ROOT_DIR}/src/psmoveservice/PSMoveController/PSMoveController.h
+    ${ROOT_DIR}/src/psmoveservice/PSMoveController/PSMoveController.cpp)
+
+# psmoveprotocol
+list(APPEND TEST_CTRLR_INCL_DIRS ${ROOT_DIR}/src/psmoveprotocol)
+list(APPEND TEST_CTRLR_REQ_LIBS PSMoveProtocol)
+
+add_executable(test_controller ${CMAKE_CURRENT_LIST_DIR}/test_controller.cpp ${TEST_CTRLR_SRC})
+target_include_directories(test_controller PUBLIC ${TEST_CTRLR_INCL_DIRS})
+target_link_libraries(test_controller ${PLATFORM_LIBS} ${TEST_CTRLR_REQ_LIBS})
+SET_TARGET_PROPERTIES(test_controller PROPERTIES FOLDER Test)
+
+# Install    
+IF(${CMAKE_SYSTEM_NAME} MATCHES "Windows")
+    install(TARGETS test_controller
+        RUNTIME DESTINATION ${ROOT_DIR}/${ARCH_LABEL}/bin
+        LIBRARY DESTINATION ${ROOT_DIR}/${ARCH_LABEL}/lib
+        ARCHIVE DESTINATION ${ROOT_DIR}/${ARCH_LABEL}/lib)
+ELSE() #Linux/Darwin
+ENDIF()
+
+#
+# TEST_CONSOLE_CLIENT
+#
+add_executable(test_console_client test_console_client.cpp)
+target_include_directories(test_console_client PUBLIC ${ROOT_DIR}/src/psmoveclient/)
+target_link_libraries(test_console_client PSMoveClient)
+SET_TARGET_PROPERTIES(test_console_client PROPERTIES FOLDER Test)
+
+# Install    
+IF(${CMAKE_SYSTEM_NAME} MATCHES "Windows")
+    install(TARGETS test_console_client
+        RUNTIME DESTINATION ${ROOT_DIR}/${ARCH_LABEL}/bin
+        LIBRARY DESTINATION ${ROOT_DIR}/${ARCH_LABEL}/lib
+        ARCHIVE DESTINATION ${ROOT_DIR}/${ARCH_LABEL}/lib)
+ELSE() #Linux/Darwin
+ENDIF()
+
+#
+# TEST_UDP_SERVER
+#
+
+SET(TEST_UDP_SERVER_INCL_DIRS)
+SET(TEST_UDP_SERVER_REQ_LIBS)
+
+# Dependencies
+
+# Boost
+find_package(Boost 1.59.0 REQUIRED QUIET COMPONENTS atomic chrono filesystem program_options system thread)
+list(APPEND TEST_UDP_SERVER_INCL_DIRS ${Boost_INCLUDE_DIRS})
+list(APPEND TEST_UDP_SERVER_REQ_LIBS ${Boost_LIBRARIES})
+
+# Boost.Application and type_index are header only (?)
+list(APPEND TEST_UDP_SERVER_INCL_DIRS
+    ${ROOT_DIR}/thirdparty/Boost.Application/include/
+    ${ROOT_DIR}/thirdparty/Boost.Application/example/
+    ${ROOT_DIR}/thirdparty/type_index/include/)
+
+add_executable(test_udp_server ${CMAKE_CURRENT_LIST_DIR}/test_udp_server.cpp)
+target_include_directories(test_udp_server PUBLIC ${TEST_UDP_SERVER_INCL_DIRS})
+target_link_libraries(test_udp_server ${PLATFORM_LIBS} ${TEST_UDP_SERVER_REQ_LIBS})
+SET_TARGET_PROPERTIES(test_udp_server PROPERTIES FOLDER Test)
+
+# Only set the admin privilege escalation on MSVC builds (for service operations)
+IF(MSVC)
+set_target_properties(test_udp_server PROPERTIES LINK_FLAGS "/level='requireAdministrator' /uiAccess='false'")
+ENDIF()
+
+# Install    
+IF(${CMAKE_SYSTEM_NAME} MATCHES "Windows")
+install(TARGETS test_udp_server
+    RUNTIME DESTINATION ${ROOT_DIR}/${ARCH_LABEL}/bin
+    LIBRARY DESTINATION ${ROOT_DIR}/${ARCH_LABEL}/lib
+    ARCHIVE DESTINATION ${ROOT_DIR}/${ARCH_LABEL}/lib)
+ELSE() #Linux/Darwin
+ENDIF()
+
+#
+# TEST_UDP_CLIENT
+#
+
+SET(TEST_UDP_CLIENT_INCL_DIRS)
+SET(TEST_UDP_CLIENT_REQ_LIBS)
+
+# Dependencies
+
+# Boost
+find_package(Boost 1.59.0 REQUIRED QUIET COMPONENTS system)
+list(APPEND TEST_UDP_CLIENT_INCL_DIRS ${Boost_INCLUDE_DIRS})
+list(APPEND TEST_UDP_CLIENT_REQ_LIBS ${Boost_LIBRARIES})
+
+add_executable(test_udp_client ${CMAKE_CURRENT_LIST_DIR}/test_udp_client.cpp)
+target_include_directories(test_udp_client PUBLIC ${TEST_UDP_CLIENT_INCL_DIRS})
+target_link_libraries(test_udp_client ${PLATFORM_LIBS} ${TEST_UDP_CLIENT_REQ_LIBS})
+SET_TARGET_PROPERTIES(test_udp_client PROPERTIES FOLDER Test)
+
+# Install    
+IF(${CMAKE_SYSTEM_NAME} MATCHES "Windows")
+install(TARGETS test_udp_client
+    RUNTIME DESTINATION ${ROOT_DIR}/${ARCH_LABEL}/bin
+    LIBRARY DESTINATION ${ROOT_DIR}/${ARCH_LABEL}/lib
+    ARCHIVE DESTINATION ${ROOT_DIR}/${ARCH_LABEL}/lib)
+ELSE() #Linux/Darwin
+ENDIF()
+
+#
+# TEST_OPTICAL_TRACKER
+#
+
+add_executable(test_optical_tracker ${CMAKE_CURRENT_LIST_DIR}/test_optical_tracker.cpp ${TEST_CAMERA_SRC} ${TEST_CTRLR_SRC})
+target_include_directories(test_optical_tracker PUBLIC ${TEST_CAMERA_INCL_DIRS} ${TEST_CTRLR_INCL_DIRS})
+target_link_libraries(test_optical_tracker ${PLATFORM_LIBS} ${TEST_CAMERA_REQ_LIBS} ${TEST_CTRLR_REQ_LIBS})
+SET_TARGET_PROPERTIES(test_optical_tracker PROPERTIES FOLDER Test)
+
+# Install
+IF(${CMAKE_SYSTEM_NAME} MATCHES "Windows")
+install(TARGETS test_optical_tracker
+RUNTIME DESTINATION ${ROOT_DIR}/${ARCH_LABEL}/bin
+LIBRARY DESTINATION ${ROOT_DIR}/${ARCH_LABEL}/lib
+ARCHIVE DESTINATION ${ROOT_DIR}/${ARCH_LABEL}/lib)
+ELSE() #Linux/Darwin
 ENDIF()