#ifndef PSNAVI_CONTROLLER_H
#define PSNAVI_CONTROLLER_H

#include "PSMoveDataFrame.h"
#include "PSMoveConfig.h"
#include "../DeviceEnumerator.h"
#include "../DeviceInterface.h"
#include "hidapi.h"
#include <string>
#include <vector>
#include <deque>

struct PSNaviHIDDetails {
    std::string Device_path;
    hid_device *Handle;
    std::string Device_path_addr; // only needed by Win > 8.1, otherwise ignored.
    hid_device *Handle_addr; // only needed by Win > 8.1, otherwise ignored.
    std::string Bt_addr;
    std::string Host_bt_addr;
};

struct PSNaviDataInput;  // See .cpp for full declaration

class PSNaviControllerConfig : public PSMoveConfig
{
public:
    PSNaviControllerConfig(const std::string &fnamebase = "PSNaviControllerConfig")
        : PSMoveConfig(fnamebase)
        , data_timeout(1000) // ms
    {};

    virtual const boost::property_tree::ptree config2ptree();
    virtual void ptree2config(const boost::property_tree::ptree &pt);

    long data_timeout;
};

// https://code.google.com/p/moveonpc/wiki/NavigationInputReport
struct PSNaviControllerState : public CommonControllerState
{
    ButtonState L1;
    ButtonState L2;
    ButtonState L3;
    ButtonState Circle;
    ButtonState Cross;
    ButtonState PS;
    ButtonState DPad_Up;
    ButtonState DPad_Right;
    ButtonState DPad_Down;
    ButtonState DPad_Left;

    unsigned char Trigger;  // 0-255. 
    unsigned char Stick_XAxis;  // 0-255. Subtract 0x80 to obtain signed values
    unsigned char Stick_YAxis;  // 0-255.  Subtract 0x80 to obtain signed values

    PSNaviControllerState()
    {
        clear();
    }

    void clear()
    {
        CommonControllerState::clear();

        DeviceType = PSNavi;

        L1 = Button_UP;
        L2 = Button_UP;
        L3 = Button_UP;
        Circle = Button_UP;
        Cross = Button_UP;
        PS = Button_UP;
        DPad_Up = Button_UP;
        DPad_Right = Button_UP;
        DPad_Down = Button_UP;
        DPad_Left = Button_UP;

        Trigger= 0;
        Stick_XAxis= 0x80;
        Stick_YAxis= 0x80;
    }
};


class PSNaviController : public IControllerInterface {
public:
    PSNaviController();
    ~PSNaviController();

    // PSNaviController
    bool open();                                             // Opens the first HID device for the controller

    // -- Getters
    inline const PSNaviControllerConfig &getConfig() const
    { return cfg; }

    // IControllerInterface
    virtual bool matchesDeviceEnumerator(const DeviceEnumerator *enumerator) const override;
    virtual bool open(const DeviceEnumerator *enumerator) override;
    virtual IDeviceInterface::ePollResult poll() override;
    virtual void close() override;
    virtual bool setHostBluetoothAddress(const std::string &address) override;

    // -- Getters
    virtual bool getIsBluetooth() const override;
    virtual std::string getUSBDevicePath() const override;
    virtual std::string getSerial() const override;
    virtual std::string getHostBluetoothAddress() const override;
    virtual bool getIsOpen() const override;
<<<<<<< HEAD
    static CommonControllerState::eControllerDeviceType getControllerDeviceTypeStatic() 
    { return CommonControllerState::PSNavi; }
    virtual CommonControllerState::eControllerDeviceType getControllerDeviceType() const override;
    virtual void getState(CommonControllerState *out_state, int lookBack = 0) const;
=======
    virtual CommonDeviceState::eDeviceType getDeviceType() const override;
    virtual void getState(CommonDeviceState *out_state, int lookBack = 0) const override;
>>>>>>> bc057625
    virtual long getDataTimeout() const override;
        
private:    
    bool getBTAddress(std::string& host, std::string& controller);
    
    // Constant while a controller is open
    PSNaviControllerConfig cfg;
    PSNaviHIDDetails HIDDetails;
    bool IsBluetooth;                               // true if valid serial number on device opening

    // Read Controller State
    std::deque<PSNaviControllerState> ControllerStates;
    PSNaviDataInput* InData;                        // Buffer to copy hidapi reports into
};
#endif // PSMOVE_CONTROLLER_H<|MERGE_RESOLUTION|>--- conflicted
+++ resolved
@@ -107,15 +107,10 @@
     virtual std::string getSerial() const override;
     virtual std::string getHostBluetoothAddress() const override;
     virtual bool getIsOpen() const override;
-<<<<<<< HEAD
-    static CommonControllerState::eControllerDeviceType getControllerDeviceTypeStatic() 
-    { return CommonControllerState::PSNavi; }
-    virtual CommonControllerState::eControllerDeviceType getControllerDeviceType() const override;
-    virtual void getState(CommonControllerState *out_state, int lookBack = 0) const;
-=======
+    static CommonDeviceState::eDeviceType getDeviceTypeStatic() 
+    { return CommonDeviceState::PSNavi; }
     virtual CommonDeviceState::eDeviceType getDeviceType() const override;
     virtual void getState(CommonDeviceState *out_state, int lookBack = 0) const override;
->>>>>>> bc057625
     virtual long getDataTimeout() const override;
         
 private:    
