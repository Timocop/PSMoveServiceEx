--- conflicted
+++ resolved
@@ -24,14 +24,14 @@
     int connection_id;
     std::bitset<ControllerManager::k_max_devices> active_controller_streams;
     AsyncBluetoothRequest *pending_bluetooth_request;
-    ControllerStreamInfo active_controller_stream_info[k_max_controllers];
+    ControllerStreamInfo active_controller_stream_info[ControllerManager::k_max_devices];
 
     RequestConnectionState()
         : connection_id(-1)
         , active_controller_streams()
         , pending_bluetooth_request(nullptr)
     {
-        for (int index= 0; index < k_max_controllers; ++index)
+        for (int index= 0; index < ControllerManager::k_max_devices; ++index)
         {
             active_controller_stream_info->Clear();
         }
@@ -206,7 +206,7 @@
          ServerControllerView *controller_view, 
          ServerRequestHandler::t_generate_controller_data_frame_for_stream callback)
     {
-        int controller_id= controller_view->getControllerID();
+        int controller_id= controller_view->getDeviceID();
 
         // Notify any connections that care about the controller update
         for (t_connection_state_iter iter= m_connection_state_map.begin(); iter != m_connection_state_map.end(); ++iter)
@@ -298,11 +298,7 @@
             context.request->request_start_psmove_data_stream();
         int controller_id= request.controller_id();
 
-<<<<<<< HEAD
-        if (ServerUtility::is_index_valid(controller_id, k_max_controllers))
-=======
-        if (controller_id >= 0 && controller_id < m_device_manager.m_controller_manager.getMaxDevices())
->>>>>>> bc057625
+        if (ServerUtility::is_index_valid(controller_id, m_device_manager.m_controller_manager.getMaxDevices()))
         {
             ControllerStreamInfo &streamInfo=
                 context.connection_state->active_controller_stream_info[controller_id];
@@ -329,11 +325,7 @@
     {
         int controller_id= context.request->request_start_psmove_data_stream().controller_id();
 
-<<<<<<< HEAD
-        if (ServerUtility::is_index_valid(controller_id, k_max_controllers))
-=======
-        if (controller_id >= 0 && controller_id < m_device_manager.m_controller_manager.getMaxDevices())
->>>>>>> bc057625
+        if (ServerUtility::is_index_valid(controller_id, m_device_manager.m_controller_manager.getMaxDevices()))
         {
             context.connection_state->active_controller_streams.set(controller_id, false);
             context.connection_state->active_controller_stream_info[controller_id].Clear();
